Quick compilation instructions for GNU/Linux, Mac OS X, or Windows if you have
installed MinGW or Cygwin: make sure "automake" is installed as well as the usual C
compiler chain. Then in this directory, run the following commands:

    ./autogen.sh
    ./configure
    make

If you need jack support, add the corresponding flag to "configure":

    ./configure --enable-jack

See the ./configure help print for other options such as a multi architecture
(universal) build, etc:

    ./configure --help

<<<<<<< HEAD
Alternatively, you can use the fallback makefiles in "src" for GNU/Linux, Mac
OS X, or Microsoft Visual C. On Linux, for example, cd to src and type "make -f
makefile.gnu" and (if you wish) "sudo make -f makefile.gnu install".
=======
If made this way, Pd will not run until it has been "installed", either via
$ sudo make install or, for instance, $ make install DESTDIR=~/pd-xxx prefix=/

Alternatively, and often more simply, you can use the fallback makefiles in
"src" for gnu/linux, Mac OSX, or Microsoft Visual C. On linux, for example, cd
to src and type "make -f makefile.gnu".  You can then run directly out of the
pd/bin directory without even having to do the "install" step.
>>>>>>> 637ef74e

Special instructions for Microsoft Visual C: cd to src and type "make -f
makefile.msvc". Then cd to the various subdirs of extra and type "make pd_nt" in
each.

Various dependencies:

- in Linux and Mac you need Tcl/Tk
    (apparently always present for Mac and usually there for Linux).

<<<<<<< HEAD
- On Linux you may also need:
    - the ALSA "dev" package: (yum install alsa-lib-devel) or (sudo apt-get install libasound2-dev)
    - the JACK "dev" package: (yum install jack-audio-connection-kit-devel) or (sudo apt-get install libjack-dev) or (sudo apt-get install libjack-jackd2-dev)
    - libtool (sudo apt-get install libtool)
=======
- On linux you may also need:
    - the ALSA "dev" package:
        $ yum install alsa-lib-devel
    or
        $ sudo apt-get install libasound2-dev
    - the JACK "dev" package:
        $ yum install jack-audio-connection-kit-devel
    or
        $ sudo apt-get install libjack-dev
    or
        $ sudo apt-get install libjack-jackd2-dev)
    - libtool (if using the "autogen" method):
        $ sudo apt-get install libtool
>>>>>>> 637ef74e
<|MERGE_RESOLUTION|>--- conflicted
+++ resolved
@@ -15,11 +15,6 @@
 
     ./configure --help
 
-<<<<<<< HEAD
-Alternatively, you can use the fallback makefiles in "src" for GNU/Linux, Mac
-OS X, or Microsoft Visual C. On Linux, for example, cd to src and type "make -f
-makefile.gnu" and (if you wish) "sudo make -f makefile.gnu install".
-=======
 If made this way, Pd will not run until it has been "installed", either via
 $ sudo make install or, for instance, $ make install DESTDIR=~/pd-xxx prefix=/
 
@@ -27,7 +22,6 @@
 "src" for gnu/linux, Mac OSX, or Microsoft Visual C. On linux, for example, cd
 to src and type "make -f makefile.gnu".  You can then run directly out of the
 pd/bin directory without even having to do the "install" step.
->>>>>>> 637ef74e
 
 Special instructions for Microsoft Visual C: cd to src and type "make -f
 makefile.msvc". Then cd to the various subdirs of extra and type "make pd_nt" in
@@ -38,12 +32,6 @@
 - in Linux and Mac you need Tcl/Tk
     (apparently always present for Mac and usually there for Linux).
 
-<<<<<<< HEAD
-- On Linux you may also need:
-    - the ALSA "dev" package: (yum install alsa-lib-devel) or (sudo apt-get install libasound2-dev)
-    - the JACK "dev" package: (yum install jack-audio-connection-kit-devel) or (sudo apt-get install libjack-dev) or (sudo apt-get install libjack-jackd2-dev)
-    - libtool (sudo apt-get install libtool)
-=======
 - On linux you may also need:
     - the ALSA "dev" package:
         $ yum install alsa-lib-devel
@@ -56,5 +44,4 @@
     or
         $ sudo apt-get install libjack-jackd2-dev)
     - libtool (if using the "autogen" method):
-        $ sudo apt-get install libtool
->>>>>>> 637ef74e
+        $ sudo apt-get install libtool