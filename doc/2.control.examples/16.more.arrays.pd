--- conflicted
+++ resolved
@@ -1,4 +1,4 @@
-#N canvas 288 82 910 685 12;
+#N canvas 288 82 874 689 12;
 #N canvas 0 50 450 250 (subpatch) 0;
 #X array array99 5 float 1;
 #A 0 0.32 0.499999 -0.406667 -0.753333 0.00666714;
@@ -6,7 +6,7 @@
 #A 0 -0.0933342 0.306665 0.0266657 0.239999 0.573332 -0.200001 0.533332
 ;
 #X coords 0 1 5 -1 200 150 1;
-#X restore 510 51 graph;
+#X restore 466 54 graph;
 #X text 155 15 MORE ON ARRAYS;
 #X msg 17 229 \; array99 rename george;
 #X msg 221 229 \; george rename array99;
@@ -59,22 +59,12 @@
 (which is Pd's name for the bounding rectangle \, and is a synonym
 for "canvas".) Arrays' sizes need not match the bounds of the containing
 graph. But if you resize an array \, and if it is the only array contained
-<<<<<<< HEAD
-in a graph \, then the graph automatically resets its bounds to match.
-, f 51;
-#X text 654 493 last updated for release 0.48;
-#X text 508 27 You can also change x and y range and size in the "properties"
-dialog. Note that information about size and ranges is saved \, but
-ticks and labels are lost between Pd sessions. The contents of the
-array may be saved as part of the patch or discarded., f 46;
-#X text 510 118 This is set in the "properties" dialog.;
-=======
 in a graph \, then the graph automaticallly resets its bounds to match.
 , f 36;
 #X text 15 342 Adding x and y labels: give a point to put a tick \,
 the interval between ticks \, and the number of ticks overall per large
 tick.;
-#X text 636 632 last updated for release 0.52.;
+#X text 617 640 last updated for release 0.52.;
 #X connect 16 0 17 0;
 #X connect 18 0 19 0;
 #X connect 21 0 20 0;
@@ -82,5 +72,4 @@
 #X connect 26 0 33 0;
 #X connect 28 0 33 0;
 #X connect 31 0 33 0;
-#X connect 32 0 33 0;
->>>>>>> 38324864
+#X connect 32 0 33 0;