--- conflicted
+++ resolved
@@ -1,40 +1,23 @@
 #N struct help-drawpolygon-template float x float y float cat float
 dog float weasel;
-#N canvas 99 84 509 211 12;
-#X text 25 127 see also:;
-#X obj 97 155 drawnumber;
-#X obj 183 155 plot;
+#N canvas 16 28 537 188 12;
+#X text 13 130 see also:;
+#X obj 95 149 drawnumber;
+#X obj 191 149 plot;
 #X obj 21 10 drawpolygon;
 #X obj 21 33 drawcurve;
 #X obj 126 11 filledpolygon;
 #X obj 127 33 filledcurve;
 #X text 225 10 -- draw shapes for data structures;
-<<<<<<< HEAD
-#N canvas 639 36 531 629 help-drawpolygon-template 1;
-#X obj 25 15 drawpolygon 0 2 0 0 0 weasel;
-#X obj 34 373 filledpolygon 900 dog 3 10 0 20 cat 30 0;
-#X text 46 399 filledpolygon and filledcurve take the same arguments
-=======
 #N canvas 418 85 546 629 help-drawpolygon-template 1;
 #X obj 19 24 drawpolygon 0 2 0 0 0 weasel;
 #X obj 17 404 filledpolygon 900 dog 3 10 0 20 cat 30 0;
 #X text 29 426 filledpolygon and filledcurve take the same arguments
->>>>>>> 7f0c9f19
 \, except that a new first argument is added to specify interior color.
 Here the interior color is red (900) \, the outline color is controlled
 by the "dog" field \, and the three points describe a triangle of altitude
 "cat". The fields x and y automatically govern the placement of the
 object as a whole.;
-<<<<<<< HEAD
-#X text 41 228 - RGB color (0=black \, 999=white \, 900=red \, 90=green
-\, 9=blue \, 555=grey \, etc.);
-#X text 39 268 - line width;
-#X text 39 289 - two or more (x \, y) pairs giving coordinates.;
-#X text 41 562 This object defines the fields for this template. You
-can see the fields' values by right-clicking on the object in the "data"
-window and selecting "properties.";
-#X obj 29 515 struct help-drawpolygon-template float x float y float
-=======
 #X text 37 265 - RGB color (0=black \, 999=white \, 900=red \, 90=green
 \, 9=blue \, 555=grey \, etc.);
 #X text 35 305 - line width;
@@ -43,42 +26,28 @@
 can see the fields' values by right-clicking on the object in the "data"
 window and selecting "properties.";
 #X obj 12 545 struct help-drawpolygon-template float x float y float
->>>>>>> 7f0c9f19
 cat float dog float weasel;
-#X text 30 44 drawpolygon and drawcurve take these arguments:;
-#X text 44 67 - optional "-n" flag to make invisible initially;
-#X text 42 88 - alternatively \, an optional "-v [variable]" flag to
+#X text 26 44 drawpolygon and drawcurve take these arguments:;
+#X text 40 67 - optional "-n" flag to make invisible initially;
+#X text 38 88 - alternatively \, an optional "-v [variable]" flag to
 assign a variable to make this visible/invisible.;
-<<<<<<< HEAD
-#X text 30 310 Any of these (except the flags) can be numbers or field
-=======
 #X text 26 347 Any of these (except the flags) can be numbers or field
->>>>>>> 7f0c9f19
 names \, like "weasel" here. The example above draws a vertical black
 line of height "weasel".;
-#X text 41 129 - optional "-xr" flag to disable mouse actions when
+#X text 37 129 - optional "-xr" flag to disable mouse actions when
 in "run" mode, f 65;
-<<<<<<< HEAD
-#X text 41 189 - optional "-x" flag to set both "-xr" and "-xe" \,
-=======
 #X text 37 226 - optional "-x" flag to set both "-xr" and "-xe" \,
->>>>>>> 7f0c9f19
 disabling all mouse actions;
-#X text 40 152 - optional "-xe" flag to disable mouse actions when
+#X text 36 152 - optional "-xe" flag to disable mouse actions when
 in "edit" mode (so don't stretch the bounding rectangle to include
 this item), f 66;
-<<<<<<< HEAD
-#X restore 262 92 pd help-drawpolygon-template;
-#N canvas 178 354 384 178 help-drawpolygon-data 1;
-=======
 #X text 34 188 - optional "-xv" flag to disable dragging vertices when
 in "run" mode (keep reporting mouse clicks), f 66;
 #X restore 240 92 pd help-drawpolygon-template;
 #N canvas 11 270 384 178 help-drawpolygon-data 1;
->>>>>>> 7f0c9f19
 #X scalar help-drawpolygon-template 50 40 30 9 80 \;;
 #X scalar help-drawpolygon-template 150 40 -20 90 50 \;;
 #X coords 0 178 1 177 0 0 0;
-#X restore 262 118 pd help-drawpolygon-data;
-#X obj 36 155 struct;
-#X text 276 167 updated for Pd version 0.40.;+#X restore 240 118 pd help-drawpolygon-data;
+#X obj 34 149 struct;
+#X text 272 166 updated for Pd version 0.40.;