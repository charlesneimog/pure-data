/* Copyright (c) 1997-1999 Miller Puckette.
* For information on usage and redistribution, and for a DISCLAIMER OF ALL
* WARRANTIES, see the file, "LICENSE.txt," in this distribution.  */

/*  These routines build a copy of the DSP portion of a graph, which is
    then sorted into a linear list of DSP operations which are added to
    the DSP duty cycle called by the scheduler.  Once that's been done,
    we delete the copy.  The DSP objects are represented by "ugenbox"
    structures which are parallel to the DSP objects in the graph and
    have vectors of siginlets and sigoutlets which record their
    interconnections.
*/

#include "m_pd.h"
#include "m_imp.h"
#include "g_canvas.h"
#include <stdarg.h>
#define DEFDACBLKSIZE 64    /* from s_stuff.h - LATER make this dynamic */

extern t_class *vinlet_class, *voutlet_class, *canvas_class, *text_class;

EXTERN_STRUCT _vinlet;
EXTERN_STRUCT _voutlet;

void vinlet_dspprolog(struct _vinlet *x, t_signal **parentsigs,
    int myvecsize, int phase, int period, int frequency,
    int downsample, int upsample,  int reblock, int switched);
void voutlet_dspprolog(struct _voutlet *x, t_signal **parentsigs,
    int myvecsize, int phase, int period, int frequency,
    int downsample, int upsample, int reblock, int switched);
void voutlet_dspepilog(struct _voutlet *x, t_signal **parentsigs,
    int myvecsize, int phase, int period, int frequency,
    int downsample, int upsample, int reblock, int switched);

struct _instanceugen
{
    t_int *u_dspchain;         /* DSP chain */
    int u_dspchainsize;        /* number of elements in DSP chain */
    t_signal *u_signals;       /* list of signals used by DSP chain */
    int u_sortno;              /* number of DSP sortings so far */
        /* list of signals which can be reused, sorted by buffer size */
    t_signal *u_freelist[MAXLOGSIG+1];
        /* list of reusable "borrowed" signals (which don't own sample buffers) */
    t_signal *u_freeborrowed;
    int u_phase;
    int u_loud;
    struct _dspcontext *u_context;
};

#define THIS (pd_this->pd_ugen)

void d_ugen_newpdinstance(void)
{
    THIS = getbytes(sizeof(*THIS));
    THIS->u_dspchain = 0;
    THIS->u_dspchainsize = 0;
    THIS->u_signals = 0;
}

void d_ugen_freepdinstance(void)
{
    freebytes(THIS, sizeof(*THIS));
}

t_int *zero_perform(t_int *w)   /* zero out a vector */
{
    t_sample *out = (t_sample *)(w[1]);
    int n = (int)(w[2]);
    while (n--) *out++ = 0;
    return (w+3);
}

t_int *zero_perf8(t_int *w)
{
    t_sample *out = (t_sample *)(w[1]);
    int n = (int)(w[2]);

    for (; n; n -= 8, out += 8)
    {
        out[0] = 0;
        out[1] = 0;
        out[2] = 0;
        out[3] = 0;
        out[4] = 0;
        out[5] = 0;
        out[6] = 0;
        out[7] = 0;
    }
    return (w+3);
}

void dsp_add_zero(t_sample *out, int n)
{
    if (n&7)
        dsp_add(zero_perform, 2, out, (t_int)n);
    else
        dsp_add(zero_perf8, 2, out, (t_int)n);
}

/* ---------------------------- block~ ----------------------------- */

/* The "block~ object maintains the containing canvas's DSP computation,
calling it at a super- or sub-multiple of the containing canvas's
calling frequency.  The block~'s creation arguments specify block size
and overlap.  Block~ does no "dsp" computation in its own right, but it
adds prolog and epilog code before and after the canvas's unit generators.

A subcanvas need not have a block~ at all; if there's none, its
ugens are simply put on the list without any prolog or epilog code.

Block~ may be invoked as switch~, in which case it also acts to switch the
subcanvas on and off.  The overall order of scheduling for a subcanvas
is thus,

    inlet and outlet prologue code (1)
    block prologue (2)
    the objects in the subcanvas, including inlets and outlets
    block epilogue (2)
    outlet epilogue code (2)

where (1) means, "if reblocked" and  (2) means, "if reblocked or switched".

If we're reblocked, the inlet prolog and outlet epilog code takes care of
overlapping and buffering to deal with vector size changes.  If we're switched
but not reblocked, the inlet prolog is not needed, and the output epilog is
ONLY run when the block is switched off; in this case the epilog code simply
copies zeros to all signal outlets.
*/

t_class *block_class;

typedef struct _block
{
    t_object x_obj;
    int x_calcsize;     /* number of samples actually to compute */
    int x_overlap;
    int x_phase;        /* from 0 to period-1; when zero we run the block */
    int x_period;       /* submultiple of containing canvas */
    int x_frequency;    /* supermultiple of comtaining canvas */
    int x_count;        /* number of times parent block has called us */
    int x_chainonset;   /* beginning of code in DSP chain */
    int x_blocklength;  /* length of dspchain for this block */
    int x_epiloglength; /* length of epilog */
    char x_switched;    /* true if we're acting as a a switch */
    char x_switchon;    /* true if we're switched on */
    char x_reblock;     /* true if inlets and outlets are reblocking */
    int x_upsample;     /* upsampling-factor */
    int x_downsample;   /* downsampling-factor */
    int x_return;       /* stop right after this block (for one-shots) */
} t_block;

static void block_set(t_block *x, t_floatarg fvecsize, t_floatarg foverlap,
    t_floatarg fupsample);

static void *block_new(t_floatarg fvecsize, t_floatarg foverlap,
                       t_floatarg fupsample)
{
    t_block *x = (t_block *)pd_new(block_class);
    x->x_phase = 0;
    x->x_period = 1;
    x->x_frequency = 1;
    x->x_switched = 0;
    x->x_switchon = 1;
    block_set(x, fvecsize, foverlap, fupsample);
    return (x);
}

static void block_set(t_block *x, t_floatarg fcalcsize, t_floatarg foverlap,
    t_floatarg fupsample)
{
    int upsample, downsample;
    int calcsize = fcalcsize;
    int overlap = foverlap;
    int dspstate = canvas_suspend_dsp();
    if (overlap < 1)
        overlap = 1;
    if (calcsize < 0)
        calcsize = 0;    /* this means we'll get it from parent later. */

    if (fupsample <= 0)
        upsample = downsample = 1;
    else if (fupsample >= 1) {
        upsample = fupsample;
        downsample   = 1;
    }
    else
    {
        downsample = 1.0 / fupsample;
        upsample   = 1;
    }
    if (overlap != (1 << ilog2(overlap)))
    {
        pd_error(x, "block~: overlap not a power of 2");
        overlap = 1;
    }
    if (downsample != (1 << ilog2(downsample)))
    {
        pd_error(x, "block~: downsampling not a power of 2");
        downsample = 1;
    }
    if (upsample != (1 << ilog2(upsample)))
    {
        pd_error(x, "block~: upsampling not a power of 2");
        upsample = 1;
    }

    x->x_calcsize = calcsize;
    x->x_overlap = overlap;
    x->x_upsample = upsample;
    x->x_downsample = downsample;
    canvas_resume_dsp(dspstate);
}

t_float canvas_getsr(t_canvas *x)
{
    t_float srate = sys_getsr();
    t_canvas *canvas;
    t_gobj *g;
    for (canvas = x; canvas; canvas = canvas->gl_owner)
    {
        for (g = canvas->gl_list; g; g = g->g_next)
        {
            if (g->g_pd == block_class)
            {
                srate *= ((t_float)(((t_block *)g)->x_upsample)) /
                    ((t_float)(((t_block *)g)->x_downsample));
                break;
            }
        }
    }
    return (srate);
}

int canvas_getsignallength(t_canvas *x)
{
    t_canvas *canvas;
    t_gobj *g;
    for (canvas = x; canvas; canvas = canvas->gl_owner)
        for (g = canvas->gl_list; g; g = g->g_next)
            if (g->g_pd == block_class &&
                ((t_block *)g)->x_calcsize)
                    return (((t_block *)g)->x_calcsize);
    return (DEFDACBLKSIZE);
}

static void *switch_new(t_floatarg fvecsize, t_floatarg foverlap,
                        t_floatarg fupsample)
{
    t_block *x = (t_block *)(block_new(fvecsize, foverlap, fupsample));
    x->x_switched = 1;
    x->x_switchon = 0;
    return (x);
}

static void block_float(t_block *x, t_floatarg f)
{
    if (x->x_switched)
        x->x_switchon = (f != 0);
}

static void block_bang(t_block *x)
{
    if (x->x_switched && !x->x_switchon && THIS->u_dspchain)
    {
        t_int *ip;
        x->x_return = 1;
        for (ip = THIS->u_dspchain + x->x_chainonset; ip; )
            ip = (*(t_perfroutine)(*ip))(ip);
        x->x_return = 0;
    }
    else if (!x->x_switched)
        pd_error(x, "[block~]: bang has no effect");
    else if (x->x_switched)
    {
        if (x->x_switchon)
            pd_error(x, "[switch~]: bang has no effect at on-state");
        if (!THIS->u_dspchain)
            pd_error(x, "[switch~]: bang has no effect if DSP is off");
    }
}


#define PROLOGCALL 2
#define EPILOGCALL 2

static t_int *block_prolog(t_int *w)
{
    t_block *x = (t_block *)w[1];
    int phase = x->x_phase;
        /* if we're switched off, jump past the epilog code */
    if (!x->x_switchon)
        return (w + x->x_blocklength);
    if (phase)
    {
        phase++;
        if (phase == x->x_period) phase = 0;
        x->x_phase = phase;
        return (w + x->x_blocklength);  /* skip block; jump past epilog */
    }
    else
    {
        x->x_count = x->x_frequency;
        x->x_phase = (x->x_period > 1 ? 1 : 0);
        return (w + PROLOGCALL);        /* beginning of block is next ugen */
    }
}

static t_int *block_epilog(t_int *w)
{
    t_block *x = (t_block *)w[1];
    int count = x->x_count - 1;
    if (x->x_return)
        return (0);
    if (!x->x_reblock)
        return (w + x->x_epiloglength + EPILOGCALL);
    if (count)
    {
        x->x_count = count;
        return (w - (x->x_blocklength -
            (PROLOGCALL + EPILOGCALL)));   /* go to ugen after prolog */
    }
    else return (w + EPILOGCALL);
}

static void block_dsp(t_block *x, t_signal **sp)
{
    /* do nothing here */
}

void block_tilde_setup(void)
{
    block_class = class_new(gensym("block~"), (t_newmethod)block_new, 0,
            sizeof(t_block), 0, A_DEFFLOAT, A_DEFFLOAT, A_DEFFLOAT, 0);
    class_addcreator((t_newmethod)switch_new, gensym("switch~"),
        A_DEFFLOAT, A_DEFFLOAT, A_DEFFLOAT, 0);
    class_addmethod(block_class, (t_method)block_set, gensym("set"),
        A_DEFFLOAT, A_DEFFLOAT, A_DEFFLOAT, 0);
    class_addmethod(block_class, (t_method)block_dsp, gensym("dsp"), A_CANT, 0);
    class_addfloat(block_class, block_float);
    class_addbang(block_class, block_bang);
}

/* ------------------ DSP call list ----------------------- */

static t_int dsp_done(t_int *w)
{
    return (0);
}

void dsp_add(t_perfroutine f, int n, ...)
{
    int newsize = THIS->u_dspchainsize + n+1, i;
    va_list ap;

    THIS->u_dspchain = t_resizebytes(THIS->u_dspchain,
        THIS->u_dspchainsize * sizeof (t_int), newsize * sizeof (t_int));
    THIS->u_dspchain[THIS->u_dspchainsize-1] = (t_int)f;
    if (THIS->u_loud)
        post("add to chain: %lx",
            THIS->u_dspchain[THIS->u_dspchainsize-1]);
    va_start(ap, n);
    for (i = 0; i < n; i++)
    {
        THIS->u_dspchain[THIS->u_dspchainsize + i] = va_arg(ap, t_int);
        if (THIS->u_loud)
            post("add to chain: %lx",
                THIS->u_dspchain[THIS->u_dspchainsize + i]);
    }
    va_end(ap);
    THIS->u_dspchain[newsize-1] = (t_int)dsp_done;
    THIS->u_dspchainsize = newsize;
}

    /* at Guenter's suggestion, here's a vectorized version */
void dsp_addv(t_perfroutine f, int n, t_int *vec)
{
    int newsize = THIS->u_dspchainsize + n+1, i;

    THIS->u_dspchain = t_resizebytes(THIS->u_dspchain,
        THIS->u_dspchainsize * sizeof (t_int), newsize * sizeof (t_int));
    THIS->u_dspchain[THIS->u_dspchainsize-1] = (t_int)f;
    for (i = 0; i < n; i++)
        THIS->u_dspchain[THIS->u_dspchainsize + i] = vec[i];
    THIS->u_dspchain[newsize-1] = (t_int)dsp_done;
    THIS->u_dspchainsize = newsize;
}

void dsp_tick(void)
{
    if (THIS->u_dspchain)
    {
        t_int *ip;
        for (ip = THIS->u_dspchain; ip; ) ip = (*(t_perfroutine)(*ip))(ip);
        THIS->u_phase++;
    }
}

/* ---------------- signals ---------------------------- */

int ilog2(int n)
{
    int r = -1;
    if (n <= 0) return(0);
    while (n)
    {
        r++;
        n >>= 1;
    }
    return (r);
}


    /* call this when DSP is stopped to free all the signals */
static void signal_cleanup(void)
{
    t_signal *sig;
    int i;
    while ((sig = THIS->u_signals))
    {
        THIS->u_signals = sig->s_nextused;
        if (!sig->s_isborrowed && !sig->s_isscalar)
            t_freebytes(sig->s_vec, sig->s_nalloc * sizeof (*sig->s_vec));
        t_freebytes(sig, sizeof *sig);
    }
    for (i = 0; i <= MAXLOGSIG; i++)
        THIS->u_freelist[i] = 0;
    THIS->u_freeborrowed = 0;
}

    /* mark the signal "reusable." */
void signal_makereusable(t_signal *sig)
{
    int logn = ilog2(sig->s_nalloc);
#if 1
    t_signal *s5;
    for (s5 = THIS->u_freeborrowed; s5; s5 = s5->s_nextfree)
    {
        if (s5 == sig)
        {
            bug("signal_free 3");
            return;
        }
    }
    for (s5 = THIS->u_freelist[logn]; s5; s5 = s5->s_nextfree)
    {
        if (s5 == sig)
        {
            bug("signal_free 4");
            return;
        }
    }
#endif
    if (THIS->u_loud) post("free %lx: %d", sig, sig->s_isborrowed);
    if (sig->s_isborrowed || sig->s_isscalar)
    {
        if (sig->s_isborrowed)
        {
            /* if the signal is borrowed, decrement the borrowed-from signal's
                reference count, possibly marking it reusable too */
            t_signal *s2 = sig->s_borrowedfrom;
            if ((s2 == sig) || !s2)
                bug("signal_free");
            s2->s_refcount--;
            if (!s2->s_refcount)
                signal_makereusable(s2);
        }
        sig->s_nextfree = THIS->u_freeborrowed;
        THIS->u_freeborrowed = sig;
    }
    else
    {
            /* if it's a real signal (not borrowed), put it on the free list
                so we can reuse it. */
        if (THIS->u_freelist[logn] == sig) bug("signal_free 2");
        sig->s_nextfree = THIS->u_freelist[logn];
        THIS->u_freelist[logn] = sig;
    }
}

    /* pop an audio signal from free list or create a new one.
    if "scalarp" is nonzero, it's a pointer to a scalar owned by the
    tilde object; in this case we neither allocate nor free it.
    Otherwise, if "length" is zero, return a "borrowed"
    signal whose buffer and size will be obtained later via
    signal_setborrowed(). */

t_signal *signal_new(int length, int nchans, t_float sr, t_sample *scalarptr)
{
    int allocsize = 0;
    t_signal *ret, **whichlist;
    if (sr < 1)
        bug("signal_new");
    if (length && !scalarptr)
    {
            /* figure out which free list to use, depending on size of vector */
        int logn = ilog2(length*nchans);
            /* round up to a power of two */
        if ((1<<logn) < length*nchans)
            logn++;
        allocsize = 1<<logn;
        if (logn > MAXLOGSIG)
            bug("signal buffer too large");
        whichlist = THIS->u_freelist + logn;
    }
    else /* scalar or borrowed signal */
        whichlist = &THIS->u_freeborrowed;

        /* try to reclaim one from the free list */
    if ((ret = *whichlist))
        *whichlist = ret->s_nextfree;
    else
    {
                 /* LATER figure out what to do if we ran out of space */
        ret = (t_signal *)t_getbytes(sizeof *ret);
        if (allocsize)
            ret->s_vec = (t_sample *)getbytes(allocsize * sizeof (*ret->s_vec));
        ret->s_nextused = THIS->u_signals;
        THIS->u_signals = ret;
    }
    if (scalarptr)
    {
        ret->s_vec = scalarptr;
        ret->s_isborrowed = 0;
        ret->s_isscalar = 1;
    }
    else if (length)
        ret->s_isborrowed = ret->s_isscalar = 0;
    else
    {
        ret->s_vec = 0;
        ret->s_isborrowed = 1;
        ret->s_isscalar = 0;
    }
    ret->s_length = length;
    ret->s_nchans = nchans;
    ret->s_nalloc = allocsize;
    ret->s_sr = sr;
    ret->s_refcount = 0;
    ret->s_borrowedfrom = 0;
    if (THIS->u_loud) post("new %lx: %lx", ret, ret->s_vec);
    return (ret);
}

t_signal *signal_newlike(const t_signal *sig)
{
    return (signal_new(sig->s_length, sig->s_nchans, sig->s_sr, 0));
}

void signal_setborrowed(t_signal *sig, t_signal *sig2)
{
    if (!sig->s_isborrowed || sig->s_borrowedfrom)
        bug("signal_setborrowed");
    if (sig == sig2)
        bug("signal_setborrowed 2");
    sig->s_borrowedfrom = sig2;
    sig->s_vec = sig2->s_vec;
    sig->s_length = sig2->s_length;
    sig->s_nchans = sig2->s_nchans;
    sig->s_nalloc = sig2->s_nalloc;
    if (THIS->u_loud) post("set borrowed %lx: %lx", sig, sig->s_vec);
}

    /* only use this in the context of dsp routines to set number of channels
    on output signal - we assume it's currently a pointer to the null signal */
void signal_setchansout(t_signal **sig, int nchans)
{
    *sig = signal_new((*sig)->s_length, nchans, (*sig)->s_sr, 0);
}

static int signal_compatible(t_signal *s1, t_signal *s2)
{
    return (s1->s_length == s2->s_length && s1->s_nchans == s2->s_nchans
        && s1->s_sr == s2->s_sr);
}

/* ------------------ ugen ("unit generator") sorting ----------------- */

typedef struct _ugenbox
{
    struct _siginlet *u_in;
    int u_nin;
    struct _sigoutlet *u_out;
    int u_nout;
    int u_phase;
    struct _ugenbox *u_next;
    t_object *u_obj;
    int u_done;
} t_ugenbox;

typedef struct _siginlet
{
    int i_nconnect;
    int i_ngot;
    t_signal *i_signal;
} t_siginlet;

typedef struct _sigoutconnect
{
    t_ugenbox *oc_who;
    int oc_inno;
    struct _sigoutconnect *oc_next;
} t_sigoutconnect;

typedef struct _sigoutlet
{
    int o_nconnect;
    int o_nsent;
    t_signal *o_signal;
    t_sigoutconnect *o_connections;
} t_sigoutlet;


struct _dspcontext
{
    struct _ugenbox *dc_ugenlist;
    struct _dspcontext *dc_parentcontext;
    int dc_ninlets;
    int dc_noutlets;
    t_signal **dc_iosigs;
    t_signal dc_nullsignal;   /* non-signal showing sample rate and length */
    unsigned int dc_toplevel:1;     /* true if "iosigs" is invalid. */
    unsigned int dc_reblock:1;      /* true if we have to reblock in/outlets */
    unsigned int dc_switched:1;     /* true if we're switched */
    unsigned int dc_warnedmulti:1;  /* already warned about bad multi input */
};
#define DC_LENGTH(x) ((x)->dc_nullsignal.s_length)
#define DC_SR(x) ((x)->dc_nullsignal.s_sr)

#define t_dspcontext struct _dspcontext

    /* get a new signal for the current context - used by clone~ object */
t_signal *signal_newfromcontext(int borrowed, int nchans)
{
    return (signal_new((borrowed? 0 : DC_LENGTH(THIS->u_context)), nchans,
        DC_SR(THIS->u_context), 0));
}

void ugen_stop(void)
{
#if 0   /* test to make sure we aren't leaving signal garbage */
    {
        t_signal *sig;
        int done = 0, count = 0;
            /* report any signals still in use */
        for (sig = THIS->u_signals; sig; sig = sig->s_nextused)
        {
            if (sig->s_refcount)
                post("signal %x refcount %s", sig, sig->s_refcount), done = 1;
            count++;
        }
        if (!done)
            post("all %d signals freed correctly", count);
    }
#endif
    if (THIS->u_dspchain)
    {
        freebytes(THIS->u_dspchain,
            THIS->u_dspchainsize * sizeof (t_int));
        THIS->u_dspchain = 0;
    }
    signal_cleanup();

}

void ugen_start(void)
{
    ugen_stop();
    THIS->u_sortno++;
    THIS->u_dspchain = (t_int *)getbytes(sizeof(*THIS->u_dspchain));
    THIS->u_dspchain[0] = (t_int)dsp_done;
    THIS->u_dspchainsize = 1;
    if (THIS->u_context) bug("ugen_start");
}

int ugen_getsortno(void)
{
    return (THIS->u_sortno);
}

#if 0
void glob_ugen_printstate(void *dummy, t_symbol *s, int argc, t_atom *argv)
{
    int i, count;
    t_signal *sig;
    for (count = 0, sig = THIS->u_signals; sig;
        count++, sig = sig->s_nextused)
            ;
    post("used signals %d", count);
    for (i = 0; i < MAXLOGSIG; i++)
    {
        for (count = 0, sig = THIS->u_freelist[i]; sig;
            count++, sig = sig->s_nextfree)
                ;
        if (count)
            post("size %d: free %d", (1 << i), count);
    }
    for (count = 0, sig = THIS->u_freeborrowed; sig;
        count++, sig = sig->s_nextfree)
            ;
    post("free borrowed %d", count);

    THIS->u_loud = argc;
}
#endif

    /* start building the graph for a canvas */
t_dspcontext *ugen_start_graph(int toplevel, t_signal **sp,
    int ninlets, int noutlets)
{
    t_dspcontext *dc = (t_dspcontext *)getbytes(sizeof(*dc));

    if (THIS->u_loud) post("ugen_start_graph...");

    /* protect against invalid numsignals.  This might happen if we have
    an abstraction with inlet~/outlet~  opened as a toplevel patch */
    if (toplevel)
        ninlets = noutlets = 0;

    dc->dc_ugenlist = 0;
    dc->dc_toplevel = toplevel;
    dc->dc_iosigs = sp;
    dc->dc_ninlets = ninlets;
    dc->dc_noutlets = noutlets;
    dc->dc_warnedmulti = 0;
    dc->dc_parentcontext = THIS->u_context;
    THIS->u_context = dc;
    return (dc);
}

    /* first the canvas calls this to create all the boxes... */
void ugen_add(t_dspcontext *dc, t_object *obj)
{
    t_ugenbox *x = (t_ugenbox *)getbytes(sizeof *x);
    int i;
    t_sigoutlet *uout;
    t_siginlet *uin;

    x->u_next = dc->dc_ugenlist;
    dc->dc_ugenlist = x;
    x->u_obj = obj;
    x->u_nin = obj_nsiginlets(obj);
    x->u_in = getbytes(x->u_nin * sizeof (*x->u_in));
    for (uin = x->u_in, i = x->u_nin; i--; uin++)
        uin->i_nconnect = 0;
    x->u_nout = obj_nsigoutlets(obj);
    x->u_out = getbytes(x->u_nout * sizeof (*x->u_out));
    for (uout = x->u_out, i = x->u_nout; i--; uout++)
        uout->o_connections = 0, uout->o_nconnect = 0;
}

    /* and then this to make all the connections. */
void ugen_connect(t_dspcontext *dc, t_object *x1, int outno, t_object *x2,
    int inno)
{
    t_ugenbox *u1, *u2;
    t_sigoutlet *uout;
    t_siginlet *uin;
    t_sigoutconnect *oc;
    int sigoutno = obj_sigoutletindex(x1, outno);
    int siginno = obj_siginletindex(x2, inno);
    if (THIS->u_loud)
        post("%s -> %s: %d->%d",
            class_getname(x1->ob_pd),
                class_getname(x2->ob_pd), outno, inno);
    for (u1 = dc->dc_ugenlist; u1 && u1->u_obj != x1; u1 = u1->u_next);
    for (u2 = dc->dc_ugenlist; u2 && u2->u_obj != x2; u2 = u2->u_next);
    if (!u1 || !u2 || siginno < 0 || !u2->u_nin)
    {
        if (!u1)
            pd_error(0, "object with signal outlets but no DSP method?");
                /* check if it's a "text" (i.e., object wasn't created) -
                if so fail silently */
        else if (!(x2 && (pd_class(&x2->ob_pd) == text_class)))
            pd_error(u1->u_obj,
                "audio signal outlet connected to nonsignal inlet (ignored)");
        return;
    }
    if (sigoutno < 0 || sigoutno >= u1->u_nout || siginno >= u2->u_nin)
    {
        bug("ugen_connect %s %s %d %d (%d %d)",
            class_getname(x1->ob_pd),
            class_getname(x2->ob_pd), sigoutno, siginno, u1->u_nout,
                u2->u_nin);
    }
    uout = u1->u_out + sigoutno;
    uin = u2->u_in + siginno;

        /* add a new connection to the outlet's list */
    oc = (t_sigoutconnect *)getbytes(sizeof *oc);
    oc->oc_next = uout->o_connections;
    uout->o_connections = oc;
    oc->oc_who = u2;
    oc->oc_inno = siginno;
        /* update inlet and outlet counts  */
    uout->o_nconnect++;
    uin->i_nconnect++;
}

    /* get the index of a ugenbox or -1 if it's not on the list */
static int ugen_index(t_dspcontext *dc, t_ugenbox *x)
{
    int ret;
    t_ugenbox *u;
    for (u = dc->dc_ugenlist, ret = 0; u; u = u->u_next, ret++)
        if (u == x) return (ret);
    return (-1);
}
extern t_class *clone_class;

static const t_sample ugen_scalarzero;  /* zero for scalar-to-vector copying */

    /* put a ugenbox on the chain, recursively putting any others on that
    this one might uncover. */
static void ugen_doit(t_dspcontext *dc, t_ugenbox *u)
{
    t_sigoutlet *uout;
    t_siginlet *uin;
    t_sigoutconnect *oc;
    t_class *class = pd_class(&u->u_obj->ob_pd);
    t_signal *freelater = 0, *stmp;
    int flags = class_getdspflags(class);
    int i, n;
        /* suppress creating new signals for the outputs of signal
        inlets for non-reblocked canvases -- those will be borrowed. */
    int nonewsigs = ((class == vinlet_class) && !dc->dc_reblock);
        /* when we encounter a subcanvas or outlet~ object, suppress freeing
        the input signals as they may be "borrowed" for the super or sub
        patch; except blocked or switched outlet~s. */
    int nofreesigs = (class == canvas_class || class == clone_class ||
        ((class == voutlet_class) &&  !(dc->dc_reblock || dc->dc_switched)));
    t_signal **insig, **outsig, **sig, *s1, *s2, *s3;
    t_ugenbox *u2;

        /* if CLASS_MULTICHANNEL isn't set, check that all input signals
        are one-channel, and if not, just return without doing anything. */

    for (i = 0, uin = u->u_in; i < u->u_nin; i++, uin++)
        if (uin->i_nconnect && uin->i_signal->s_nchans != 1 &&
            !(flags & CLASS_MULTICHANNEL))
    {
        pd_error(u->u_obj, "object %s can't take multichannel inputs",
            class_getname(u->u_obj->ob_pd));
        dc->dc_warnedmulti = 1;
        return;
    }

    if (THIS->u_loud) post("doit %s %d %d", class_getname(class), nofreesigs,
        nonewsigs);

        /* Fill in unconnected inlets.  Normally we create a signal for it and
        add a scalar-to-vector copy to the DSP chain to fill it in from the
        inlet's scalar source.  But if the relevant NOPROMOTE flag is set,
        create a scalar "signal" that just points to the preexisting location
        of the scalar to be promoted so that the object can use the scalar
        input directly. */

    for (i = 0, uin = u->u_in; i < u->u_nin; i++, uin++)
    {
        if (!uin->i_nconnect)
        {
            t_float *scalar = obj_findsignalscalar(u->u_obj, i);
                /* if the object can deal with it, we generate a signal that
                consists only of a pointer to a scalar. */
            if ((i && (flags & CLASS_NOPROMOTESIG)) ||
                (!i && (flags & CLASS_NOPROMOTELEFT)))
                    uin->i_signal = signal_new(1, 1, DC_SR(dc), scalar);
            else
            {       /* otherwise we have to add a call to the DSP chain to
                    promote the scalar input to a vector. */
                uin->i_signal = signal_new(DC_LENGTH(dc), 1, DC_SR(dc), 0);
                dsp_add_scalarcopy(scalar, uin->i_signal->s_vec,
                    uin->i_signal->s_n);
            }
            uin->i_signal->s_refcount = 1;
        }
    }
        /* allocate space for signals to send to the object's DSP routine. */
    insig = (t_signal **)getbytes((u->u_nin + u->u_nout) * sizeof(t_signal *));
    outsig = insig + u->u_nin;
    for (sig = insig, uin = u->u_in, i = u->u_nin; i--; sig++, uin++)
    {
        int newrefcount;
        *sig = uin->i_signal;
        newrefcount = --(*sig)->s_refcount;
            /* if the reference count went to zero, we free the signal now,
            unless it's a subcanvas or outlet~; these might keep the
            signal around to send to objects connected to them.  In this
            case we increment the reference count; the corresponding decrement
            is in signal_makereusable(). */
        if (nofreesigs)
            (*sig)->s_refcount++;
        else if (!newrefcount)
        {
                /* if scalar or borrowed, put on free-after-dsp-call list -
                we can't reuse them yet because the "dsp" call below might
                then reclaim and bash them while someone else still needs to
                see the s_vec/s_length/s_nchans fields.  Otherwise, the signal
                owns its s_vec array and, to maximize in-place reuse of s_vec
                arrays, we mark it free now so that we can get it back when
                creating output signals below. */
            if ((*sig)->s_isscalar || (*sig)->s_isborrowed)
                (*sig)->s_nextfree = freelater, freelater = *sig;
            else signal_makereusable(*sig);
        }
    }
        /* Create output signals.  These may re-inhabit space that was freed
        in the previous step (so tilde objects must be able to compute
        in place.)
        We delay creating them for subcanvases and outlet~ objects;
        instead we create "borrowed" ones so that the refcount
        is known.  The subcanvas replaces the fake signal with one showing
        where the output data actually is, to avoid having to copy it.
        Otherwise, in case the CLASS_MULTICHANNEL flag is set for the object,
        we pass "null" signal and expect teh DSP routine to replace it..
        In any other case, we just allocate a new output vector. */
    for (sig = outsig, uout = u->u_out, i = u->u_nout; i--; sig++, uout++)
    {
        if (nonewsigs)
            *sig = signal_new(0, 1, DC_SR(dc), 0);
        else if (flags & CLASS_MULTICHANNEL)
            *sig = &dc->dc_nullsignal;
        else *sig = signal_new(DC_LENGTH(dc), 1, DC_SR(dc), 0);
    }
        /* now call the DSP scheduling routine for the ugen.  This
        routine must fill in "borrowed" signal outputs in case it's either
        a subcanvas or a signal inlet. */
    mess1(&u->u_obj->ob_pd, gensym("dsp"), insig);

    for (sig = outsig, uout = u->u_out, i = u->u_nout; i--; sig++, uout++)
    {
        uout->o_signal = *sig;
        (*sig)->s_refcount = uout->o_nconnect;

            /* if any output signals aren't connected to anyone, free them
            now; otherwise they'll either get freed when the reference count
            goes back to zero, or even later as explained above. */

        if (!(*sig)->s_refcount)
            signal_makereusable(*sig);
    }
    if (THIS->u_loud)
    {
        if (u->u_nin + u->u_nout == 0) post("put %s %d",
            class_getname(u->u_obj->ob_pd), ugen_index(dc, u));
        else if (u->u_nin + u->u_nout == 1) post("put %s %d (%lx)",
            class_getname(u->u_obj->ob_pd), ugen_index(dc, u), sig[0]);
        else if (u->u_nin + u->u_nout == 2) post("put %s %d (%lx %lx)",
            class_getname(u->u_obj->ob_pd), ugen_index(dc, u),
                sig[0], sig[1]);
        else post("put %s %d (%lx %lx %lx ...)",
            class_getname(u->u_obj->ob_pd), ugen_index(dc, u),
                sig[0], sig[1], sig[2]);
    }
        /* now we can act on delayed-free */
    while ((stmp = freelater))
        freelater = stmp->s_nextfree, signal_makereusable(stmp);
        /* pass it on and trip anyone whose last inlet was filled */
    for (uout = u->u_out, i = u->u_nout; i--; uout++)
    {
        s1 = uout->o_signal;
        for (oc = uout->o_connections; oc; oc = oc->oc_next)
        {
            u2 = oc->oc_who;
            uin = &u2->u_in[oc->oc_inno];
                /* if there's already someone here, sum the two */
            if ((s2 = uin->i_signal))
            {
                s1->s_refcount--;
                s2->s_refcount--;
                s3 = signal_newlike(s1);
                if (s1->s_nchans != s2->s_nchans ||
                    s1->s_length != s2->s_length)
                {
                    pd_error(u->u_obj,
                        "%s: incompatible signal inputs (%dx%d vs. %dx%d)",
                        class_getname(u->u_obj->ob_pd),
                            s1->s_nchans, s1->s_length,
                            s2->s_nchans, s2->s_length);
                    dsp_add_copy(s1->s_vec, s3->s_vec,
                        s1->s_length * s1->s_nchans);
                }
                else
                {
                    if (s1->s_sr != s2->s_sr)
                        bug("signals sample rate mismatch");
                    dsp_add_plus(s1->s_vec, s2->s_vec, s3->s_vec,
                        s1->s_length * s1->s_nchans);
                }
                uin->i_signal = s3;
                s3->s_refcount = 1;
                if (!s1->s_refcount) signal_makereusable(s1);
                if (!s2->s_refcount) signal_makereusable(s2);
            }
            else uin->i_signal = s1;
            uin->i_ngot++;
                /* if we didn't fill this inlet don't bother yet */
            if (uin->i_ngot < uin->i_nconnect)
                goto notyet;
                /* if there's more than one, check them all */
            if (u2->u_nin > 1)
            {
                for (uin = u2->u_in, n = u2->u_nin; n--; uin++)
                    if (uin->i_ngot < uin->i_nconnect) goto notyet;
            }
                /* so now we can schedule the ugen.  */
            ugen_doit(dc, u2);
        notyet: ;
        }
    }
    t_freebytes(insig,(u->u_nin + u->u_nout) * sizeof(t_signal *));
    u->u_done = 1;
}

    /* once the DSP graph is built, we call this routine to sort it.
    This routine also deletes the graph; later we might want to leave the
    graph around, in case the user is editing the DSP network, to save having
    to recreate it all the time.  But not today.  */

void ugen_done_graph(t_dspcontext *dc)
{
    t_ugenbox *u;
    t_sigoutlet *uout;
    t_siginlet *uin;
    t_sigoutconnect *oc, *oc2;
    int i, n;
    t_block *blk;
    t_dspcontext *parent_context = dc->dc_parentcontext;
    t_float parent_srate;
    int parent_vecsize;
    int period, frequency, phase, calcsize;
    t_float srate;
    int chainblockbegin;    /* DSP chain onset before block prolog code */
    int chainblockend;      /* and after block epilog code */
    int chainafterall;      /* and after signal outlet epilog */
    int reblock = 0, switched;
    int downsample = 1, upsample = 1;
    /* debugging printout */

    if (THIS->u_loud)
    {
        post("ugen_done_graph...");
        for (u = dc->dc_ugenlist; u; u = u->u_next)
        {
            post("ugen: %s", class_getname(u->u_obj->ob_pd));
            for (uout = u->u_out, i = 0; i < u->u_nout; uout++, i++)
                for (oc = uout->o_connections; oc; oc = oc->oc_next)
            {
                post("... out %d to %s, index %d, inlet %d", i,
                    class_getname(oc->oc_who->u_obj->ob_pd),
                        ugen_index(dc, oc->oc_who), oc->oc_inno);
            }
        }
    }

        /* search for an object of class "block~" */
    for (u = dc->dc_ugenlist, blk = 0; u; u = u->u_next)
    {
        t_pd *zz = &u->u_obj->ob_pd;
        if (pd_class(zz) == block_class)
        {
            if (blk)
                pd_error(blk, "conflicting block~ and/or switch~ objects in same window");
            else blk = (t_block *)zz;
        }
    }

        /* figure out block size, calling frequency, sample rate */
    if (parent_context)
    {
        parent_srate = DC_SR(parent_context);
        parent_vecsize = DC_LENGTH(parent_context);
    }
    else
    {
        parent_srate = sys_getsr();
        parent_vecsize = sys_getblksize();
    }
    if (blk)
    {
        int realoverlap;
        calcsize = blk->x_calcsize;
        if (calcsize == 0)
            calcsize = parent_vecsize;
        realoverlap = blk->x_overlap;
        if (realoverlap > calcsize) realoverlap = calcsize;
        downsample = blk->x_downsample;
        upsample   = blk->x_upsample;
        if (downsample > parent_vecsize)
            downsample = parent_vecsize;
        period = (calcsize * downsample)/
            (parent_vecsize * realoverlap * upsample);
        frequency = (parent_vecsize * realoverlap * upsample)/
            (calcsize * downsample);
        phase = blk->x_phase;
        srate = parent_srate * realoverlap * upsample / downsample;
        if (period < 1) period = 1;
        if (frequency < 1) frequency = 1;
        blk->x_frequency = frequency;
        blk->x_period = period;
        blk->x_phase = THIS->u_phase & (period - 1);
        if (! parent_context || (realoverlap != 1) ||
            (calcsize != parent_vecsize) ||
                (downsample != 1) || (upsample != 1))
                    reblock = 1;
        switched = blk->x_switched;
    }
    else
    {
        srate = parent_srate;
        calcsize = parent_vecsize;
        downsample = upsample = 1;
        period = frequency = 1;
        phase = 0;
        if (!parent_context) reblock = 1;
        switched = 0;
    }
    dc->dc_reblock = reblock;
    dc->dc_switched = switched;
    dc->dc_nullsignal.s_sr = srate;
    dc->dc_nullsignal.s_length = calcsize;
<<<<<<< HEAD
    dc->dc_nullsignal.s_nchans = -1;    /* fake so we can sanity check */
=======
    dc->dc_nullsignal.s_nchans = 0;
>>>>>>> 6e34d625

        /* if we're reblocking or switched, we now have to create output
        signals to fill in for the "borrowed" ones we have now.  This
        is also possibly true even if we're not blocked/switched, in
        the case that there was a signal loop.  But we don't know this
        yet.  */

    if (dc->dc_iosigs && (switched || reblock))
    {
        t_signal **sigp;
        for (i = 0, sigp = dc->dc_iosigs + dc->dc_ninlets; i < dc->dc_noutlets;
            i++, sigp++)
        {
            if ((*sigp)->s_isborrowed && !(*sigp)->s_borrowedfrom)
            {
                signal_setborrowed(*sigp,
                    signal_new(parent_vecsize, 1, parent_srate, 0));
                (*sigp)->s_refcount++;

                if (THIS->u_loud) post("set %lx->%lx", *sigp,
                    (*sigp)->s_borrowedfrom);
            }
        }
    }

    if (THIS->u_loud)
        post("reblock %d, switched %d", reblock, switched);

        /* schedule prologs for inlets and outlets.  If the "reblock" flag
        is set, an inlet will put code on the DSP chain to copy its input
        into an internal buffer here, before any unit generators' DSP code
        gets scheduled.  If we don't "reblock", inlets will need to get
        pointers to their corresponding inlets/outlets on the box we're inside,
        if any.  Outlets will also need pointers, unless we're switched, in
        which case outlet epilog code will kick in. */

    for (u = dc->dc_ugenlist; u; u = u->u_next)
    {
        t_pd *zz = &u->u_obj->ob_pd;
        t_signal **outsigs = dc->dc_iosigs;
        if (outsigs) outsigs += dc->dc_ninlets;

        if (pd_class(zz) == vinlet_class)
            vinlet_dspprolog((struct _vinlet *)zz,
                dc->dc_iosigs, calcsize, THIS->u_phase, period,
                    frequency, downsample, upsample, reblock, switched);
        else if (pd_class(zz) == voutlet_class)
            voutlet_dspprolog((struct _voutlet *)zz,
                outsigs, calcsize, THIS->u_phase, period, frequency,
                    downsample, upsample, reblock, switched);
    }
    chainblockbegin = THIS->u_dspchainsize;

    if (blk && (reblock || switched))   /* add the block DSP prolog */
    {
        dsp_add(block_prolog, 1, blk);
        blk->x_chainonset = THIS->u_dspchainsize - 1;
    }
        /* Initialize for sorting */
    for (u = dc->dc_ugenlist; u; u = u->u_next)
    {
        u->u_done = 0;
        for (uout = u->u_out, i = u->u_nout; i--; uout++)
            uout->o_nsent = 0;
        for (uin = u->u_in, i = u->u_nin; i--; uin++)
            uin->i_ngot = 0, uin->i_signal = 0;
   }

        /* Do the sort */

    for (u = dc->dc_ugenlist; u; u = u->u_next)
    {
            /* check that we have no connected signal inlets */
        if (u->u_done) continue;
        for (uin = u->u_in, i = u->u_nin; i--; uin++)
            if (uin->i_nconnect) goto next;

        ugen_doit(dc, u);
    next: ;
    }

        /* check for a DSP loop, which is evidenced here by the presence
        of ugens not yet scheduled. */

    for (u = dc->dc_ugenlist; u; u = u->u_next)
        if (!u->u_done)
    {
        t_signal **sigp;
        if (!dc->dc_warnedmulti)
            pd_error(u->u_obj,
                "DSP loop detected (some tilde objects weren't scheduled)");
                /* this might imply that we have unfilled "borrowed" outputs
                which we'd better fill in now. */
        for (i = 0, sigp = dc->dc_iosigs + dc->dc_ninlets; i < dc->dc_noutlets;
            i++, sigp++)
        {
            if ((*sigp)->s_isborrowed && !(*sigp)->s_borrowedfrom)
            {
                t_signal *s3 = signal_new(parent_vecsize, 1, parent_srate, 0);
                signal_setborrowed(*sigp, s3);
                (*sigp)->s_refcount++;
                dsp_add_zero(s3->s_vec, s3->s_n);
                if (THIS->u_loud)
                    post("oops, belatedly set %lx->%lx", *sigp,
                        (*sigp)->s_borrowedfrom);
            }
        }
        break;   /* don't need to keep looking. */
    }

    if (blk && (reblock || switched))    /* add block DSP epilog */
        dsp_add(block_epilog, 1, blk);
    chainblockend = THIS->u_dspchainsize;

        /* add epilogs for outlets.  */

    for (u = dc->dc_ugenlist; u; u = u->u_next)
    {
        t_pd *zz = &u->u_obj->ob_pd;
        if (pd_class(zz) == voutlet_class)
        {
            t_signal **iosigs = dc->dc_iosigs;
            if (iosigs) iosigs += dc->dc_ninlets;
            voutlet_dspepilog((struct _voutlet *)zz,
                iosigs, calcsize, THIS->u_phase, period, frequency,
                    downsample, upsample, reblock, switched);
        }
    }

    chainafterall = THIS->u_dspchainsize;
    if (blk)
    {
        blk->x_blocklength = chainblockend - chainblockbegin;
        blk->x_epiloglength = chainafterall - chainblockend;
        blk->x_reblock = reblock;
    }

    if (THIS->u_loud)
    {
        t_int *ip;
        if (!dc->dc_parentcontext)
            for (i = THIS->u_dspchainsize, ip = THIS->u_dspchain;
                i--; ip++)
                    post("chain %lx", *ip);
        post("... ugen_done_graph done.");
    }
        /* now delete everything. */
    while (dc->dc_ugenlist)
    {
        for (uout = dc->dc_ugenlist->u_out, n = dc->dc_ugenlist->u_nout;
            n--; uout++)
        {
            oc = uout->o_connections;
            while (oc)
            {
                oc2 = oc->oc_next;
                freebytes(oc, sizeof *oc);
                oc = oc2;
            }
        }
        freebytes(dc->dc_ugenlist->u_out, dc->dc_ugenlist->u_nout *
            sizeof (*dc->dc_ugenlist->u_out));
        freebytes(dc->dc_ugenlist->u_in, dc->dc_ugenlist->u_nin *
            sizeof(*dc->dc_ugenlist->u_in));
        u = dc->dc_ugenlist;
        dc->dc_ugenlist = u->u_next;
        freebytes(u, sizeof *u);
    }
    if (THIS->u_context == dc)
        THIS->u_context = dc->dc_parentcontext;
    else bug("THIS->u_context");
    freebytes(dc, sizeof(*dc));
}

static t_signal *ugen_getiosig(int index, int inout)
{
    if (!THIS->u_context) bug("ugen_getiosig");
    if (THIS->u_context->dc_toplevel) return (0);
    if (inout) index += THIS->u_context->dc_ninlets;
    return (THIS->u_context->dc_iosigs[index]);
}

/* -------------- DSP basics, copying and adding signals --------------- */

t_int *plus_perform(t_int *w)
{
    t_sample *in1 = (t_sample *)(w[1]);
    t_sample *in2 = (t_sample *)(w[2]);
    t_sample *out = (t_sample *)(w[3]);
    int n = (int)(w[4]);
    while (n--) *out++ = *in1++ + *in2++;
    return (w+5);
}

t_int *plus_perf8(t_int *w)
{
    t_sample *in1 = (t_sample *)(w[1]);
    t_sample *in2 = (t_sample *)(w[2]);
    t_sample *out = (t_sample *)(w[3]);
    int n = (int)(w[4]);
    for (; n; n -= 8, in1 += 8, in2 += 8, out += 8)
    {
        t_sample f0 = in1[0], f1 = in1[1], f2 = in1[2], f3 = in1[3];
        t_sample f4 = in1[4], f5 = in1[5], f6 = in1[6], f7 = in1[7];

        t_sample g0 = in2[0], g1 = in2[1], g2 = in2[2], g3 = in2[3];
        t_sample g4 = in2[4], g5 = in2[5], g6 = in2[6], g7 = in2[7];

        out[0] = f0 + g0; out[1] = f1 + g1; out[2] = f2 + g2; out[3] = f3 + g3;
        out[4] = f4 + g4; out[5] = f5 + g5; out[6] = f6 + g6; out[7] = f7 + g7;
    }
    return (w+5);
}

void dsp_add_plus(t_sample *in1, t_sample *in2, t_sample *out, int n)
{
    if (n&7)
        dsp_add(plus_perform, 4, in1, in2, out, (t_int)n);
    else
        dsp_add(plus_perf8, 4, in1, in2, out, (t_int)n);
}

t_int *copy_perform(t_int *w)
{
    t_sample *in1 = (t_sample *)(w[1]);
    t_sample *out = (t_sample *)(w[2]);
    int n = (int)(w[3]);
    while (n--) *out++ = *in1++;
    return (w+4);
}

t_int *copy_perf8(t_int *w)
{
    t_sample *in1 = (t_sample *)(w[1]);
    t_sample *out = (t_sample *)(w[2]);
    int n = (int)(w[3]);

    for (; n; n -= 8, in1 += 8, out += 8)
    {
        t_sample f0 = in1[0];
        t_sample f1 = in1[1];
        t_sample f2 = in1[2];
        t_sample f3 = in1[3];
        t_sample f4 = in1[4];
        t_sample f5 = in1[5];
        t_sample f6 = in1[6];
        t_sample f7 = in1[7];

        out[0] = f0;
        out[1] = f1;
        out[2] = f2;
        out[3] = f3;
        out[4] = f4;
        out[5] = f5;
        out[6] = f6;
        out[7] = f7;
    }
    return (w+4);
}

void dsp_add_copy(t_sample *in, t_sample *out, int n)
{
    if (n&7)
        dsp_add(copy_perform, 3, in, out, (t_int)n);
    else
        dsp_add(copy_perf8, 3, in, out, (t_int)n);
}

t_int *scalarcopy_perform(t_int *w)
{
    t_float f = *(t_float *)(w[1]);
    t_sample *out = (t_sample *)(w[2]);
    int n = (int)(w[3]);
    while (n--)
        *out++ = f;
    return (w+4);
}

t_int *scalarcopy_perf8(t_int *w)
{
    t_float f = *(t_float *)(w[1]);
    t_sample *out = (t_sample *)(w[2]);
    int n = (int)(w[3]);

    for (; n; n -= 8, out += 8)
    {
        out[0] = f;
        out[1] = f;
        out[2] = f;
        out[3] = f;
        out[4] = f;
        out[5] = f;
        out[6] = f;
        out[7] = f;
    }
    return (w+4);
}

void dsp_add_scalarcopy(t_float *in, t_sample *out, int n)
{
    if (n&7)
        dsp_add(scalarcopy_perform, 3, in, out, (t_int)n);
    else
        dsp_add(scalarcopy_perf8, 3, in, out, (t_int)n);
}

/* ------------------------ samplerate~~ -------------------------- */

static t_class *samplerate_tilde_class;

typedef struct _samplerate
{
    t_object x_obj;
    t_float x_sr;
    t_canvas *x_canvas;
} t_samplerate;

static void samplerate_tilde_bang(t_samplerate *x)
{
    outlet_float(x->x_obj.ob_outlet, canvas_getsr(x->x_canvas));
}

static void *samplerate_tilde_new(t_symbol *s)
{
    t_samplerate *x = (t_samplerate *)pd_new(samplerate_tilde_class);
    outlet_new(&x->x_obj, &s_float);
    x->x_canvas = canvas_getcurrent();
    return (x);
}

static void samplerate_tilde_setup(void)
{
    samplerate_tilde_class = class_new(gensym("samplerate~"),
        (t_newmethod)samplerate_tilde_new, 0, sizeof(t_samplerate), 0, 0);
    class_addbang(samplerate_tilde_class, samplerate_tilde_bang);
}

/* -------------------- setup routine -------------------------- */

void d_ugen_setup(void)
{
    block_tilde_setup();
    samplerate_tilde_setup();
}<|MERGE_RESOLUTION|>--- conflicted
+++ resolved
@@ -1118,11 +1118,7 @@
     dc->dc_switched = switched;
     dc->dc_nullsignal.s_sr = srate;
     dc->dc_nullsignal.s_length = calcsize;
-<<<<<<< HEAD
     dc->dc_nullsignal.s_nchans = -1;    /* fake so we can sanity check */
-=======
-    dc->dc_nullsignal.s_nchans = 0;
->>>>>>> 6e34d625
 
         /* if we're reblocking or switched, we now have to create output
         signals to fill in for the "borrowed" ones we have now.  This
