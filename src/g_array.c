--- conflicted
+++ resolved
@@ -332,12 +332,7 @@
         /* and now bind #A to us to receive following messages in the
         saved file or copy buffer */
     pd_bind(&x->x_gobj.g_pd, asym);
-
-<<<<<<< HEAD
-    glist_redraw(gl);
-=======
     garray_fittograph(x, n, style);
->>>>>>> 38324864
     canvas_update_dsp();
     return (x);
 }
