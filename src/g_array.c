--- conflicted
+++ resolved
@@ -326,10 +326,7 @@
     template_setfloat(template, gensym("linewidth"), x->x_scalar->sc_vec,
         ((style == PLOTSTYLE_POINTS) ? 2 : 1), 1);
     template_setfloat(template, gensym("v"), x->x_scalar->sc_vec, 1, 1);
-<<<<<<< HEAD
-
-=======
->>>>>>> e1fe6ae1
+
            /* bashily unbind #A -- this would create garbage if #A were
            multiply bound but we believe in this context it's at most
            bound to whichever textobj or array was created most recently */
