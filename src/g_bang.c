--- conflicted
+++ resolved
@@ -10,18 +10,7 @@
 #include "m_pd.h"
 
 #include "g_all_guis.h"
-<<<<<<< HEAD
-#include <math.h>
-
-#ifdef _WIN32
-#include <io.h>
-#else
-#include <unistd.h>
-#endif
-
 #include "m_private_utils.h"
-=======
->>>>>>> ade0160c
 
 /* --------------- bng     gui-bang ------------------------- */
 
