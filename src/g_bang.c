--- conflicted
+++ resolved
@@ -43,29 +43,16 @@
     pdgui_vmess(0, "crs iiii", canvas, "coords", tag,
         xpos + inset, ypos + inset,
         xpos + x->x_gui.x_w - inset, ypos + x->x_gui.x_h - inset);
-<<<<<<< HEAD
-    sys_vgui(".x%lx.c itemconfigure %lxBUT -width %d -fill #%6.6x\n", canvas, x,
-        IEMGUI_ZOOM(x),
-        (x->x_flashed ? x->x_gui.x_fcol : x->x_gui.x_bcol));
-
-    sys_vgui(".x%lx.c coords %lxLABEL %d %d\n", canvas, x,
-        xpos + x->x_gui.x_ldx * IEMGUI_ZOOM(x), ypos + x->x_gui.x_ldy * IEMGUI_ZOOM(x));
-    sys_vgui(".x%lx.c itemconfigure %lxLABEL -anchor w -font {{%s} -%d %s} -fill #%6.6x\n", canvas, x,
-        x->x_gui.x_font, x->x_gui.x_fontsize * IEMGUI_ZOOM(x), sys_fontweight,
-        (x->x_gui.x_fsf.x_selected ? IEM_GUI_COLOR_SELECTED : x->x_gui.x_lcol));
-    iemgui_dolabel(x, &x->x_gui, x->x_gui.x_lab, 1);
-=======
     pdgui_vmess(0, "crs ri rk", canvas, "itemconfigure", tag,
         "-width", zoom, "-fill", (x->x_flashed ? x->x_gui.x_fcol : x->x_gui.x_bcol));
 
     sprintf(tag, "%lxLABEL", x);
     pdgui_vmess(0, "crs ii", canvas, "coords", tag,
         xpos + x->x_gui.x_ldx * zoom, ypos + x->x_gui.x_ldy * zoom);
-    pdgui_vmess(0, "crs rs rA rk", canvas, "itemconfigure", tag,
-        "-text", (strcmp(x->x_gui.x_lab->s_name, "empty") ? x->x_gui.x_lab->s_name : ""),
+    pdgui_vmess(0, "crs rA rk", canvas, "itemconfigure", tag,
         "-font", 3, fontatoms,
         "-fill", (x->x_gui.x_fsf.x_selected ? IEM_GUI_COLOR_SELECTED : x->x_gui.x_lcol));
->>>>>>> fb050372
+    iemgui_dolabel(x, &x->x_gui, x->x_gui.x_lab, 1);
 }
 
 static void bng_draw_new(t_bng *x, t_glist *glist)
@@ -172,7 +159,6 @@
 static void bng_properties(t_gobj *z, t_glist *owner)
 {
     t_bng *x = (t_bng *)z;
-<<<<<<< HEAD
     iemgui_new_dialog(x, &x->x_gui, "bang",
                       x->x_gui.x_w/IEMGUI_ZOOM(x), IEM_GUI_MINSIZE,
                       0, 0,
@@ -180,28 +166,6 @@
                       2,
                       -1, "", "",
                       1, -1, -1);
-=======
-    t_symbol *srl[3];
-
-    iemgui_properties(&x->x_gui, srl);
-    pdgui_stub_vnew(&x->x_gui.x_obj.ob_pd, "pdtk_iemgui_dialog", x,
-        "r  r iir iir  r ir ir  i  irr ii ri ss sii ii kkk",
-        "|bang|",
-        "----------dimensions(pix):-----------",
-        x->x_gui.x_w/IEMGUI_ZOOM(x), IEM_GUI_MINSIZE, "size:",
-        0, 0, "empty",
-        "--------flash-time(ms)(ms):---------",
-        x->x_flashtime_break, "intrrpt:",
-        x->x_flashtime_hold, "hold:",
-        2 /* clip */,
-        -1, "empty", "empty", /* no linlog */
-        x->x_gui.x_isa.x_loadinit, -1 /* no steady */,
-        "empty", -1, /* no multi */
-        srl[0]->s_name, srl[1]->s_name, /* send/receive */
-        srl[2]->s_name, x->x_gui.x_ldx, x->x_gui.x_ldy, /* label + pos */
-        x->x_gui.x_fsf.x_font_style, x->x_gui.x_fontsize, /* label font */
-        x->x_gui.x_bcol,  x->x_gui.x_fcol, x->x_gui.x_lcol);
->>>>>>> fb050372
 }
 
 static void bng_set(t_bng *x)
