--- conflicted
+++ resolved
@@ -309,12 +309,9 @@
     for (i = nout = 0; i < x->x_nout; i++)
         if (x->x_outvec[0][i].o_signal)
             nout++;
-<<<<<<< HEAD
-=======
         /* create output signals */
     for (i = 0; i < nout; i++)
         signal_setchansout(&sp[nin+i], (x->x_packout ? x->x_n : 1));
->>>>>>> 6e34d625
     for (j = 0; j < x->x_n; j++)
     {
         if (obj_ninlets(&x->x_vec[j].c_gl->gl_obj) != x->x_nin ||
