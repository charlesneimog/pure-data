--- conflicted
+++ resolved
@@ -24,60 +24,14 @@
 
 /* widget helper functions */
 
-<<<<<<< HEAD
 #define my_canvas_draw_update 0
 
 static void my_canvas_draw_io(t_my_canvas* x, t_glist* glist, int mode) { ; }
 static void my_canvas_draw_config(t_my_canvas* x, t_glist* glist)
-=======
-void my_canvas_draw_new(t_my_canvas *x, t_glist *glist)
-{
-    int zoom = IEMGUI_ZOOM(x);
-    int xpos = text_xpix(&x->x_gui.x_obj, glist);
-    int ypos = text_ypix(&x->x_gui.x_obj, glist);
-    int offset = (zoom > 1 ? zoom : 0); /* keep zoomed border inside visible area */
-    t_canvas *canvas = glist_getcanvas(glist);
-    char tag[128];
-    char *tags_label[]={tag, "label", "text"};
-    t_atom fontatoms[3];
-    SETSYMBOL(fontatoms+0, gensym(x->x_gui.x_font));
-    SETFLOAT (fontatoms+1, -(x->x_gui.x_fontsize)*zoom);
-    SETSYMBOL(fontatoms+2, gensym(sys_fontweight));
-
-    sprintf(tag, "%lxRECT", x);
-    pdgui_vmess(0, "crr iiii rk rk rs",
-        canvas, "create", "rectangle",
-        xpos,ypos, xpos+x->x_vis_w*zoom,ypos+x->x_vis_h*zoom,
-        "-fill", x->x_gui.x_bcol,
-        "-outline", x->x_gui.x_bcol,
-        "-tags", tag);
-
-    sprintf(tag, "%lxBASE", x);
-    pdgui_vmess(0, "crr iiii ri rk rs",
-        canvas, "create", "rectangle",
-        xpos+offset,ypos+offset, xpos+offset+x->x_gui.x_w,ypos+offset+x->x_gui.x_h,
-        "-width", zoom,
-        "-outline", x->x_gui.x_bcol,
-        "-tags", tag);
-
-    sprintf(tag, "%lxLABEL", x);
-    pdgui_vmess(0, "crr ii rs rr rA rk rS",
-        canvas, "create", "text",
-        xpos+x->x_gui.x_ldx*zoom, ypos+x->x_gui.x_ldy*zoom,
-        "-text", (strcmp(x->x_gui.x_lab->s_name, "empty") ? x->x_gui.x_lab->s_name : ""),
-        "-anchor", "w",
-        "-font", 3, fontatoms,
-        "-fill", x->x_gui.x_lcol,
-        "-tags", 3, tags_label);
-}
-
-void my_canvas_draw_move(t_my_canvas *x, t_glist *glist)
->>>>>>> c0cd3492
 {
     t_canvas *canvas = glist_getcanvas(glist);
     int xpos = text_xpix(&x->x_gui.x_obj, glist);
     int ypos = text_ypix(&x->x_gui.x_obj, glist);
-<<<<<<< HEAD
     int offset = (IEMGUI_ZOOM(x) > 1 ? IEMGUI_ZOOM(x) : 0); /* keep zoomed border inside visible area */
 
     sys_vgui(".x%lx.c coord %lxRECT %d %d %d %d\n", canvas, x,
@@ -99,33 +53,11 @@
         (strcmp(x->x_gui.x_lab->s_name, "empty") ? x->x_gui.x_lab->s_name : ""),
         x->x_gui.x_font, x->x_gui.x_fontsize * IEMGUI_ZOOM(x), sys_fontweight,
         x->x_gui.x_lcol);
-=======
-    int offset = (IEMGUI_ZOOM(x) > 1 ? IEMGUI_ZOOM(x) : 0);
+}
+
+static void my_canvas_draw_new(t_my_canvas *x, t_glist *glist)
+{
     t_canvas *canvas = glist_getcanvas(glist);
-    char tag[128];
-
-    sprintf(tag, "%lx%s", x, "RECT");
-    pdgui_vmess(0, "crs iiii",
-              canvas, "coords", tag,
-        xpos, ypos,
-        xpos + x->x_vis_w * IEMGUI_ZOOM(x), ypos + x->x_vis_h * IEMGUI_ZOOM(x));
-    sprintf(tag, "%lx%s", x, "BASE");
-    pdgui_vmess(0, "crs iiii",
-              canvas, "coords", tag,
-        xpos + offset, ypos + offset,
-        xpos + offset + x->x_gui.x_w, ypos + offset + x->x_gui.x_h);
-    sprintf(tag, "%lx%s", x, "LABEL");
-    pdgui_vmess(0, "crs ii",
-              canvas, "coords", tag,
-        xpos + x->x_gui.x_ldx * IEMGUI_ZOOM(x),
-        ypos + x->x_gui.x_ldy * IEMGUI_ZOOM(x));
->>>>>>> c0cd3492
-}
-
-static void my_canvas_draw_new(t_my_canvas *x, t_glist *glist)
-{
-    t_canvas *canvas = glist_getcanvas(glist);
-<<<<<<< HEAD
 
     sys_vgui(".x%lx.c create rectangle 0 0 0 0 -tags [list %lxOBJ %lxRECT]\n",
         canvas, x, x);
@@ -135,44 +67,6 @@
         canvas, x, x);
 
     my_canvas_draw_config(x, glist);
-=======
-    char tag[128];
-    sprintf(tag, "%lxBASE", x);
-    pdgui_vmess(0, "crs", canvas, "delete", tag);
-    sprintf(tag, "%lxRECT", x);
-    pdgui_vmess(0, "crs", canvas, "delete", tag);
-    sprintf(tag, "%lxLABEL", x);
-    pdgui_vmess(0, "crs", canvas, "delete", tag);
-}
-
-void my_canvas_draw_config(t_my_canvas* x, t_glist* glist)
-{
-    int zoom = IEMGUI_ZOOM(x);
-    t_canvas *canvas = glist_getcanvas(glist);
-    char tag[128];
-    t_atom fontatoms[3];
-    SETSYMBOL(fontatoms+0, gensym(x->x_gui.x_font));
-    SETFLOAT (fontatoms+1, -(x->x_gui.x_fontsize)*zoom);
-    SETSYMBOL(fontatoms+2, gensym(sys_fontweight));
-
-    sprintf(tag, "%lxRECT", x);
-    pdgui_vmess(0, "crs rk rk",
-        canvas, "itemconfigure", tag,
-        "-fill", x->x_gui.x_bcol,
-        "-outline", x->x_gui.x_bcol);
-
-    sprintf(tag, "%lxBASE", x);
-    pdgui_vmess(0, "crs rk",
-        canvas, "itemconfigure", tag,
-        "-outline", (x->x_gui.x_fsf.x_selected ? IEM_GUI_COLOR_SELECTED : x->x_gui.x_bcol));
-
-    sprintf(tag, "%lxLABEL", x);
-    pdgui_vmess(0, "crs rA rk rs",
-        canvas, "itemconfigure", tag,
-        "-font", 3, fontatoms,
-        "-fill", x->x_gui.x_lcol,
-        "-text", (strcmp(x->x_gui.x_lab->s_name, "empty") ? x->x_gui.x_lab->s_name : ""));
->>>>>>> c0cd3492
 }
 
 static void my_canvas_draw_select(t_my_canvas* x, t_glist* glist)
