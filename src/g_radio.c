--- conflicted
+++ resolved
@@ -123,22 +123,13 @@
         x->x_drawn = x->x_on;
     }
 
-<<<<<<< HEAD
-    sys_vgui(".x%lx.c coords %lxLABEL %d %d\n", canvas, x,
-        xx11b + x->x_gui.x_ldx * IEMGUI_ZOOM(x), yy11b + x->x_gui.x_ldy * IEMGUI_ZOOM(x));
-    sys_vgui(".x%lx.c itemconfigure %lxLABEL -anchor w -font {{%s} -%d %s} -fill #%06x\n", canvas, x,
-        x->x_gui.x_font, x->x_gui.x_fontsize * IEMGUI_ZOOM(x), sys_fontweight,
-        x->x_gui.x_lcol);
-    iemgui_dolabel(x, &x->x_gui, x->x_gui.x_lab, 1);
-=======
     sprintf(tag, "%lxLABEL", x);
     pdgui_vmess(0, "crs ii", canvas, "coords", tag,
         xx11b + x->x_gui.x_ldx * zoom, yy11b + x->x_gui.x_ldy * zoom);
-    pdgui_vmess(0, "crs rs rA rk", canvas, "itemconfigure", tag,
-        "-text", (strcmp(x->x_gui.x_lab->s_name, "empty") ? x->x_gui.x_lab->s_name : ""),
+    pdgui_vmess(0, "crs rA rk", canvas, "itemconfigure", tag,
         "-font", 3, fontatoms,
         "-fill", x->x_gui.x_lcol);
->>>>>>> fb050372
+    iemgui_dolabel(x, &x->x_gui, x->x_gui.x_lab, 1);
 }
 
 static void radio_draw_new(t_radio *x, t_glist *glist)
@@ -274,14 +265,13 @@
 
     if(x->x_orientation == horizontal)
     {
-        objname = "|hradio|";
+        objname = "hradio";
     } else {
-        objname = "|vradio|";
+        objname = "vradio";
     }
     if(x->x_compat)
         hchange = x->x_change;
 
-<<<<<<< HEAD
     iemgui_new_dialog(x, &x->x_gui, objname,
         x->x_gui.x_w/IEMGUI_ZOOM(x), IEM_GUI_MINSIZE,
         0, 0,
@@ -289,25 +279,6 @@
         0,
         hchange, "new-only", "new&old",
         1, -1, x->x_number);
-=======
-    pdgui_stub_vnew(&x->x_gui.x_obj.ob_pd, "pdtk_iemgui_dialog", x,
-        "r r iir iir  r ir ir  i  irr ii ri ss sii ii kkk",
-        objname,
-        "----------dimensions(pix):-----------",
-        x->x_gui.x_w/IEMGUI_ZOOM(x), IEM_GUI_MINSIZE, "size:",
-        0, 0, "empty",
-        "empty",
-        0, "empty",
-        0, "empty",
-        0,
-        hchange, "new-only", "new&old",
-        x->x_gui.x_isa.x_loadinit, -1,
-        "number:", x->x_number,
-        srl[0]->s_name, srl[1]->s_name,
-        srl[2]->s_name, x->x_gui.x_ldx, x->x_gui.x_ldy,
-        x->x_gui.x_fsf.x_font_style, x->x_gui.x_fontsize,
-        x->x_gui.x_bcol, x->x_gui.x_fcol, x->x_gui.x_lcol);
->>>>>>> fb050372
 }
 
 static void radio_dialog(t_radio *x, t_symbol *s, int argc, t_atom *argv)
