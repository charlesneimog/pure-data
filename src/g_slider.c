/* Copyright (c) 1997-1999 Miller Puckette.
 * For information on usage and redistribution, and for a DISCLAIMER OF ALL
 * WARRANTIES, see the file, "LICENSE.txt," in this distribution. */

/* g_7_guis.c written by Thomas Musil (c) IEM KUG Graz Austria 2000-2001 */
/* thanks to Miller Puckette, Guenther Geiger and Krzystof Czaja
 * refactored 2022 by IOhannes m zmölnig
 */

#include <string.h>
#include <stdio.h>
#include "m_pd.h"

#include "g_all_guis.h"
#include <math.h>

#define LMARGIN 3
#define RMARGIN 2

#define TMARGIN 2
#define BMARGIN 3

/* ------------ horizontal/vertical  slider ----------------------- */

t_widgetbehavior slider_widgetbehavior;
static t_class *slider_class;

/* forward declarations */
static void slider_set(t_slider *x, t_floatarg f);

/* widget helper functions */

/* cannot use iemgui's default draw_iolets, because
 * - we have to deal with those stupid offsets,...
 * - we want to make sure that the iolets are below the KNOB (rather than the LABEL)
 */
static void slider_draw_io(t_slider* x, t_glist* glist, int old_snd_rcv_flags)
{
    const int zoom = IEMGUI_ZOOM(x);
    t_canvas *canvas = glist_getcanvas(glist);
    int xpos = text_xpix(&x->x_gui.x_obj, glist);
    int ypos = text_ypix(&x->x_gui.x_obj, glist);
    int iow = IOWIDTH * zoom, ioh = IEM_GUI_IOHEIGHT * zoom;
    int lmargin = 0, tmargin=0, bmargin = 0;
    char tag_object[128], tag_knob[128], tag[128];
    char *tags[] = {tag_object, tag};

    (void)old_snd_rcv_flags;

    sprintf(tag_object, "%lxOBJ", x);
    sprintf(tag_knob, "%lxKNOB", x);

    if(x->x_orientation == horizontal)
    {
        lmargin = LMARGIN * zoom;
    } else {
        tmargin = TMARGIN * zoom;
        bmargin = BMARGIN * zoom;
    }

    sprintf(tag, "%lxOUT%d", x, 0);
    pdgui_vmess(0, "crs", canvas, "delete", tag);
    if(!x->x_gui.x_fsf.x_snd_able)
    {
        pdgui_vmess(0, "crr iiii rs rS", canvas, "create", "rectangle",
            xpos - lmargin, ypos + x->x_gui.x_h + bmargin + zoom - ioh,
            xpos - lmargin + iow, ypos + x->x_gui.x_h + bmargin,
            "-fill", "black",
            "-tags", 2, tags);

            /* keep knob above outlet */
        pdgui_vmess(0, "crss", canvas, "lower", tag, tag_knob);
    }

    sprintf(tag, "%lxIN%d", x, 0);
    pdgui_vmess(0, "crs", canvas, "delete", tag);
    if(!x->x_gui.x_fsf.x_rcv_able)
    {
        pdgui_vmess(0, "crr iiii rs rS", canvas, "create", "rectangle",
            xpos - lmargin, ypos - tmargin,
            xpos - lmargin + iow, ypos - tmargin - zoom + ioh,
            "-fill", "black",
            "-tags", 2, tags);

            /* keep knob above inlet */
        pdgui_vmess(0, "crss", canvas, "lower", tag, tag_knob);
    }
}

static void slider_draw_config(t_slider* x, t_glist* glist)
{
    const int zoom = IEMGUI_ZOOM(x);
    t_canvas *canvas = glist_getcanvas(glist);
    t_iemgui *iemgui = &x->x_gui;
    int xpos = text_xpix(&x->x_gui.x_obj, glist);
    int ypos = text_ypix(&x->x_gui.x_obj, glist);
    int val = ((x->x_val + 50)/100);
    int iow = IOWIDTH * zoom, ioh = IEM_GUI_IOHEIGHT * zoom;
    int lmargin = 0, rmargin = 0, tmargin = 0, bmargin = 0;
    int a, b, c, d;
    char tag[128];
    t_atom fontatoms[3];
    SETSYMBOL(fontatoms+0, gensym(iemgui->x_font));
    SETFLOAT (fontatoms+1, -iemgui->x_fontsize*zoom);
    SETSYMBOL(fontatoms+2, gensym(sys_fontweight));

    if(x->x_orientation == horizontal)
    {
        int r = xpos + val;
        lmargin = LMARGIN * zoom;
        rmargin = RMARGIN * zoom;
        a = r;
        b = ypos + zoom;
        c = r;
        d = ypos + x->x_gui.x_h - zoom;
    } else {
        int r = ypos + x->x_gui.x_h - val;
        tmargin = TMARGIN * zoom;
        bmargin = BMARGIN * zoom;

        a = xpos + zoom;
        b = r;
        c = xpos + x->x_gui.x_w - zoom;
        d = r;
    }

    sprintf(tag, "%lxBASE", x);
    pdgui_vmess(0, "crs iiii", canvas, "coords", tag,
        xpos - lmargin, ypos - tmargin,
        xpos + x->x_gui.x_w + rmargin, ypos + x->x_gui.x_h + bmargin);
    pdgui_vmess(0, "crs ri rk", canvas, "itemconfigure", tag,
        "-width", zoom,
        "-fill", x->x_gui.x_bcol);

    sprintf(tag, "%lxKNOB", x);
    pdgui_vmess(0, "crs iiii", canvas, "coords", tag,
        a, b, c, d);
<<<<<<< HEAD
    sys_vgui(".x%lx.c itemconfigure %lxKNOB -width %d -fill #%06x\n", canvas, x,
        1 + 2 * IEMGUI_ZOOM(x), x->x_gui.x_fcol, x, x);

    sys_vgui(".x%lx.c coords %lxLABEL %d %d\n", canvas, x,
        xpos + x->x_gui.x_ldx * IEMGUI_ZOOM(x),
        ypos + x->x_gui.x_ldy * IEMGUI_ZOOM(x));
    sys_vgui(".x%lx.c itemconfigure %lxLABEL -anchor w -font {{%s} -%d %s} -fill #%06x\n", canvas, x,
        x->x_gui.x_font, x->x_gui.x_fontsize * IEMGUI_ZOOM(x), sys_fontweight,
        (x->x_gui.x_fsf.x_selected ? IEM_GUI_COLOR_SELECTED : x->x_gui.x_lcol));
    iemgui_dolabel(x, &x->x_gui, x->x_gui.x_lab, 1);
=======
    pdgui_vmess(0, "crs ri rk", canvas, "itemconfigure", tag,
        "-width", 1 + 2 * zoom,
        "-fill", x->x_gui.x_fcol);

    sprintf(tag, "%lxLABEL", x);
    pdgui_vmess(0, "crs ii", canvas, "coords", tag,
        xpos + x->x_gui.x_ldx * zoom,
        ypos + x->x_gui.x_ldy * zoom);

    pdgui_vmess(0, "crs rs rA rk", canvas, "itemconfigure", tag,
        "-text", (strcmp(x->x_gui.x_lab->s_name, "empty") ? x->x_gui.x_lab->s_name : ""),
        "-font", 3, fontatoms,
        "-fill", (x->x_gui.x_fsf.x_selected ? IEM_GUI_COLOR_SELECTED : x->x_gui.x_lcol));
>>>>>>> fb050372
}

static void slider_draw_new(t_slider *x, t_glist *glist)
{
    t_canvas *canvas = glist_getcanvas(glist);
    char tag[128], tag_object[128];
    char*tags[] = {tag_object, tag, "label", "text"};
    sprintf(tag_object, "%lxOBJ", x);


    sprintf(tag, "%lxBASE", x);
    pdgui_vmess(0, "crr iiii rS", canvas, "create", "rectangle",
         0, 0, 0, 0, "-tags", 2, tags);

    sprintf(tag, "%lxKNOB", x);
    pdgui_vmess(0, "crr iiii rS", canvas, "create", "rectangle",
         0, 0, 0, 0, "-tags", 2, tags);

    sprintf(tag, "%lxLABEL", x);
    pdgui_vmess(0, "crr ii rs rS", canvas, "create", "text",
         0, 0, "-anchor", "w", "-tags", 4, tags);

    slider_draw_config(x, glist);
    (*x->x_gui.x_draw)(x, x->x_gui.x_glist, IEM_GUI_DRAW_MODE_IO);
}

static void slider_draw_select(t_slider* x, t_glist* glist)
{
    t_canvas *canvas = glist_getcanvas(glist);
    int col = IEM_GUI_COLOR_NORMAL, lcol = x->x_gui.x_lcol;
    char tag[128];

    if(x->x_gui.x_fsf.x_selected)
        col = lcol = IEM_GUI_COLOR_SELECTED;

    sprintf(tag, "%lxBASE", x);
    pdgui_vmess(0, "crs rk", canvas, "itemconfigure", tag, "-outline", col);
    sprintf(tag, "%lxLABEL", x);
    pdgui_vmess(0, "crs rk", canvas, "itemconfigure", tag, "-fill", lcol);
}

static void slider_draw_update(t_gobj *client, t_glist *glist)
{
    t_slider *x = (t_slider *)client;
    int a, b, c, d;
    if (glist_isvisible(glist))
    {
        const int zoom = IEMGUI_ZOOM(x);
        t_canvas *canvas = glist_getcanvas(glist);
        int xpos = text_xpix(&x->x_gui.x_obj, glist);
        int ypos = text_ypix(&x->x_gui.x_obj, glist);
        int val = ((x->x_val + 50) / 100) * zoom;
        char tag[128];
        sprintf(tag, "%lxKNOB", x);

        if(x->x_orientation == horizontal)
        {
            int r = xpos + val;
            a = r;
            b = ypos + zoom;
            c = r;
            d = ypos + x->x_gui.x_h - zoom;
        } else {
            int r = ypos + x->x_gui.x_h - val;
            a = xpos + zoom;
            b = r;
            c = xpos + x->x_gui.x_w - zoom;
            d = r;
        }
        pdgui_vmess(0, "crs iiii", canvas, "coords", tag, a, b, c, d);
    }
}


/* ------------------------ hsl widgetbehaviour----------------------------- */


static void slider_getrect(t_gobj *z, t_glist *glist,
                            int *xp1, int *yp1, int *xp2, int *yp2)
{
    t_slider* x = (t_slider*)z;
    int zoom = glist_getzoom(glist);
    int dx1=0, dx2=0, dy1=0, dy2=0;
    if(x->x_orientation == horizontal)
    {
        dx1 = LMARGIN*zoom;
        dx2 = (LMARGIN + RMARGIN)*zoom;
    } else {
        dy1 = TMARGIN*zoom;
        dy2 = (TMARGIN + BMARGIN)*zoom;
    }


    *xp1 = text_xpix(&x->x_gui.x_obj, glist) - dx1;
    *yp1 = text_ypix(&x->x_gui.x_obj, glist) - dy1;

    *xp2 = *xp1 + x->x_gui.x_w + dx2;
    *yp2 = *yp1 + x->x_gui.x_h + dy2;
}

static void slider_save(t_gobj *z, t_binbuf *b)
{
    t_slider *x = (t_slider *)z;
    t_symbol *bflcol[3];
    t_symbol *srl[3];

    iemgui_save(&x->x_gui, srl, bflcol);
    binbuf_addv(b, "ssiisiiffiisssiiiisssii", gensym("#X"), gensym("obj"),
                (int)x->x_gui.x_obj.te_xpix, (int)x->x_gui.x_obj.te_ypix,
                gensym((x->x_orientation==horizontal)?"hsl":"vsl"),
                x->x_gui.x_w/IEMGUI_ZOOM(x), x->x_gui.x_h/IEMGUI_ZOOM(x),
                (t_float)x->x_min, (t_float)x->x_max,
                x->x_lin0_log1, iem_symargstoint(&x->x_gui.x_isa),
                srl[0], srl[1], srl[2],
                x->x_gui.x_ldx, x->x_gui.x_ldy,
                iem_fstyletoint(&x->x_gui.x_fsf), x->x_gui.x_fontsize,
                bflcol[0], bflcol[1], bflcol[2],
                x->x_gui.x_isa.x_loadinit?x->x_val:0, x->x_steady);
    binbuf_addv(b, ";");
}

static int slider_check_range(t_slider *x, int v)
{
    if(v < IEM_SL_MINSIZE * IEMGUI_ZOOM(x))
        v = IEM_SL_MINSIZE * IEMGUI_ZOOM(x);
    if(x->x_val > (v * 100 - 100))
    {
        x->x_val = v * 100 - 100;
    }
    if(x->x_lin0_log1)
        x->x_k = log(x->x_max / x->x_min) / (double)(v/IEMGUI_ZOOM(x) - 1);
    else
        x->x_k = (x->x_max - x->x_min) / (double)(v/IEMGUI_ZOOM(x) - 1);

    return v;
}

static void slider_check_minmax(t_slider *x, double min, double max, t_float value)
{
    if(x->x_lin0_log1)
    {
        if((min == 0.0) && (max == 0.0))
            max = 1.0;
        if(max > 0.0)
        {
            if(min <= 0.0)
                min = 0.01 * max;
        }
        else
        {
            if(min > 0.0)
                max = 0.01 * min;
        }
    }
    x->x_min = min;
    x->x_max = max;
    if(x->x_lin0_log1)
        x->x_k = log(x->x_max/x->x_min) / (double)(value/IEMGUI_ZOOM(x) - 1);
    else
        x->x_k = (x->x_max - x->x_min) / (double)(value/IEMGUI_ZOOM(x) - 1);
}

static void slider_properties(t_gobj *z, t_glist *owner)
{
    t_slider *x = (t_slider *)z;
    const char*objname, *rangeA, *rangeB;
    int minWidth, minHeight;

    if(x->x_orientation == horizontal)
    {
<<<<<<< HEAD
        objname = "hsl";
        rangeA = "left"; // TODO
        rangeB = "right"; // TODO
=======
        objname = "|hsl|";
        rangeA = "left:";
        rangeB = "right:";
>>>>>>> fb050372
        minWidth = IEM_SL_MINSIZE;
        minHeight = IEM_GUI_MINSIZE;
    } else {
        objname = "|vsl|";
        rangeA = "bottom:";
        rangeB = "top:";
        minWidth = IEM_GUI_MINSIZE;
        minHeight = IEM_SL_MINSIZE;
    }

<<<<<<< HEAD

    iemgui_new_dialog(x, &x->x_gui, objname,
                      x->x_gui.x_w/IEMGUI_ZOOM(x), minWidth,
                      x->x_gui.x_h/IEMGUI_ZOOM(x), minHeight,
                      x->x_min, x->x_max,
                      0,
                      x->x_lin0_log1, "linear", "logarithmic",
                      1, x->x_steady, -1);
=======
    iemgui_properties(&x->x_gui, srl);

    pdgui_stub_vnew(
        &x->x_gui.x_obj.ob_pd, "pdtk_iemgui_dialog",
        x,
        "r  r iir iir  r fr fr  i  irr ii ri ss sii ii kkk",
        objname,
        "--------dimensions(pix)(pix):--------",
        x->x_gui.x_w/IEMGUI_ZOOM(x), minWidth, "width:",
        x->x_gui.x_h/IEMGUI_ZOOM(x), minHeight, "height:",
        "-----------output-range:-----------",
        x->x_min, rangeA,
        x->x_max, rangeB,
        0, /*no_schedule*/
        x->x_lin0_log1, "lin", "log",
        x->x_gui.x_isa.x_loadinit, x->x_steady,
        "empty", -1, /*no multi, but iem-characteristic*/
        srl[0]->s_name, srl[1]->s_name,
        srl[2]->s_name, x->x_gui.x_ldx, x->x_gui.x_ldy,
        x->x_gui.x_fsf.x_font_style, x->x_gui.x_fontsize,
        x->x_gui.x_bcol, x->x_gui.x_fcol, x->x_gui.x_lcol);
>>>>>>> fb050372
}

    /* compute numeric value (fval) from pixel location (val) and range */
static t_float slider_getfval(t_slider *x)
{
    t_float fval;
    int rounded_val = (x->x_gui.x_fsf.x_finemoved) ? x->x_val : (x->x_val / 100) * 100;

    /* if rcv==snd, don't round the value to prevent bad dragging when zoomed-in */
    if(x->x_gui.x_fsf.x_snd_able && (x->x_gui.x_snd == x->x_gui.x_rcv))
        rounded_val = x->x_val;

    if (x->x_lin0_log1)
        fval = x->x_min * exp(x->x_k * (double)(rounded_val) * 0.01);
    else fval = (double)(rounded_val) * 0.01 * x->x_k + x->x_min;
    if ((fval < 1.0e-10) && (fval > -1.0e-10))
        fval = 0.0;
    return (fval);
}

static void slider_bang(t_slider *x)
{
    double out;

    if (pd_compatibilitylevel < 46)
        out = slider_getfval(x);
    else out = x->x_fval;
    outlet_float(x->x_gui.x_obj.ob_outlet, out);
    if(x->x_gui.x_fsf.x_snd_able && x->x_gui.x_snd->s_thing)
        pd_float(x->x_gui.x_snd->s_thing, out);
}

static void slider_dialog(t_slider *x, t_symbol *s, int argc, t_atom *argv)
{
    t_symbol *srl[3];
    int w = (int)atom_getfloatarg(0, argc, argv);
    int h = (int)atom_getfloatarg(1, argc, argv);
    double min = (double)atom_getfloatarg(2, argc, argv);
    double max = (double)atom_getfloatarg(3, argc, argv);
    int lilo = (int)atom_getfloatarg(4, argc, argv);
    int steady = (int)atom_getfloatarg(17, argc, argv);
    int sr_flags;
    t_atom undo[18];

    if(x->x_orientation == horizontal)
        w *= IEMGUI_ZOOM(x);
    else
        h *= IEMGUI_ZOOM(x);

    iemgui_setdialogatoms(&x->x_gui, 18, undo);
    SETFLOAT(undo+2, x->x_min);
    SETFLOAT(undo+3, x->x_max);
    SETFLOAT(undo+4, x->x_lin0_log1);
    SETFLOAT(undo+17, x->x_steady);

    pd_undo_set_objectstate(x->x_gui.x_glist, (t_pd*)x, gensym("dialog"),
                            18, undo,
                            argc, argv);

    x->x_lin0_log1 = !!lilo;
    x->x_steady = !!steady;

    sr_flags = iemgui_dialog(&x->x_gui, srl, argc, argv);

    if(x->x_orientation == horizontal)
    {
        x->x_gui.x_h = iemgui_clip_size(h) * IEMGUI_ZOOM(x);
        x->x_gui.x_w = slider_check_range(x, w);
        slider_check_minmax(x, min, max, x->x_gui.x_w);
    } else {
        x->x_gui.x_h = slider_check_range(x, h);
        x->x_gui.x_w = iemgui_clip_size(w) * IEMGUI_ZOOM(x);
        slider_check_minmax(x, min, max, x->x_gui.x_h);
    }

    iemgui_size(x, &x->x_gui);
    slider_set(x, x->x_fval);
}

static void slider_motion(t_slider *x, t_floatarg dx, t_floatarg dy,
    t_floatarg up)
{
    int old = x->x_val;
    int pos;
    float delta;

    if (up != 0)
        return;

    if(x->x_orientation == horizontal)
    {
        pos = x->x_gui.x_w / IEMGUI_ZOOM(x);
        delta = dx;
    } else {
        pos = x->x_gui.x_h / IEMGUI_ZOOM(x);
        delta = -dy;
    }

    if(!x->x_gui.x_fsf.x_finemoved)
        delta = (100 * delta) / IEMGUI_ZOOM(x);

    x->x_pos += (int)delta;
    x->x_val = x->x_pos;

    if(x->x_val > (100 * pos - 100))
    {
        x->x_val = 100 * pos - 100;
        x->x_pos += 50 / IEMGUI_ZOOM(x);
        x->x_pos -= x->x_pos % (100 / IEMGUI_ZOOM(x));
    }
    if(x->x_val < 0)
    {
        x->x_val = 0;
        x->x_pos -= 50 / IEMGUI_ZOOM(x);
        x->x_pos -= x->x_pos % (100 / IEMGUI_ZOOM(x));
    }
    x->x_fval = slider_getfval(x);
    if (old != x->x_val)
    {
        (*x->x_gui.x_draw)(x, x->x_gui.x_glist, IEM_GUI_DRAW_MODE_UPDATE);
        slider_bang(x);
    }
}

static void slider_click(t_slider *x, t_floatarg xpos, t_floatarg ypos,
    t_floatarg shift, t_floatarg ctrl, t_floatarg alt)
{
    t_float val;
    int maxval;
    if(x->x_orientation == horizontal)
    {
        val = (xpos - text_xpix(&x->x_gui.x_obj, x->x_gui.x_glist));
        maxval = x->x_gui.x_w / IEMGUI_ZOOM(x);
    } else {
        val = (x->x_gui.x_h + text_ypix(&x->x_gui.x_obj, x->x_gui.x_glist) - ypos);
        maxval = x->x_gui.x_h / IEMGUI_ZOOM(x);
    }
    maxval = 100 * maxval - 100;

    if(!x->x_steady)
        x->x_val = (int)((100.0 * val) / IEMGUI_ZOOM(x));
    if(x->x_val > maxval)
        x->x_val = maxval;

    if(x->x_val < 0)
        x->x_val = 0;
    x->x_fval = slider_getfval(x);
    x->x_pos = x->x_val;
    (*x->x_gui.x_draw)(x, x->x_gui.x_glist, IEM_GUI_DRAW_MODE_UPDATE);
    slider_bang(x);
    glist_grab(x->x_gui.x_glist, &x->x_gui.x_obj.te_g,
        (t_glistmotionfn)slider_motion, 0, xpos, ypos);
}

static int slider_newclick(t_gobj *z, struct _glist *glist,
    int xpix, int ypix, int shift, int alt, int dbl, int doit)
{
    t_slider* x = (t_slider *)z;

    if(doit)
    {
        slider_click(x, (t_floatarg)xpix, (t_floatarg)ypix, (t_floatarg)shift,
            0, (t_floatarg)alt);
        if(shift)
            x->x_gui.x_fsf.x_finemoved = 1;
        else
            x->x_gui.x_fsf.x_finemoved = 0;
    }
    return (1);
}

static void slider_set(t_slider *x, t_floatarg f)
{
    int old = x->x_val;
    double g;

    x->x_fval = f;
    if (x->x_min > x->x_max)
    {
        if(f > x->x_min)
            f = x->x_min;
        if(f < x->x_max)
            f = x->x_max;
    }
    else
    {
        if(f > x->x_max)
            f = x->x_max;
        if(f < x->x_min)
            f = x->x_min;
    }
    if(x->x_lin0_log1)
        g = log(f/x->x_min) / x->x_k;
    else
        g = (f - x->x_min) / x->x_k;
    x->x_val = (int)(100.0*g + 0.49999);
    if(x->x_val != old)
        (*x->x_gui.x_draw)(x, x->x_gui.x_glist, IEM_GUI_DRAW_MODE_UPDATE);
}

static void slider_float(t_slider *x, t_floatarg f)
{
    slider_set(x, f);
    if(x->x_gui.x_fsf.x_put_in2out)
        slider_bang(x);
}

static void slider_size(t_slider *x, t_symbol *s, int ac, t_atom *av)
{
    int w = (int)atom_getfloatarg(0, ac, av);
    int h = (int)atom_getfloatarg(1, ac, av);
    if(x->x_orientation == horizontal)
    {
        x->x_gui.x_w = slider_check_range(x, w*IEMGUI_ZOOM(x));
        if(ac > 1)
            x->x_gui.x_h = iemgui_clip_size(h) * IEMGUI_ZOOM(x);
    } else {
        x->x_gui.x_w = iemgui_clip_size(w) * IEMGUI_ZOOM(x);
        if(ac > 1)
            x->x_gui.x_h = slider_check_range(x, h*IEMGUI_ZOOM(x));
    }
    iemgui_size((void *)x, &x->x_gui);
    slider_set(x, x->x_fval);
}

static void slider_delta(t_slider *x, t_symbol *s, int ac, t_atom *av)
{iemgui_delta((void *)x, &x->x_gui, s, ac, av);}

static void slider_pos(t_slider *x, t_symbol *s, int ac, t_atom *av)
{iemgui_pos((void *)x, &x->x_gui, s, ac, av);}

static void slider_range(t_slider *x, t_symbol *s, int ac, t_atom *av)
{
    slider_check_minmax(x,
        (double)atom_getfloatarg(0, ac, av),
        (double)atom_getfloatarg(1, ac, av),
        (x->x_orientation==horizontal)?x->x_gui.x_w:x->x_gui.x_h);
    slider_set(x, x->x_fval);
}

static void slider_color(t_slider *x, t_symbol *s, int ac, t_atom *av)
{iemgui_color((void *)x, &x->x_gui, s, ac, av);}

static void slider_send(t_slider *x, t_symbol *s)
{iemgui_send(x, &x->x_gui, s);}

static void slider_receive(t_slider *x, t_symbol *s)
{iemgui_receive(x, &x->x_gui, s);}

static void slider_label(t_slider *x, t_symbol *s)
{iemgui_label((void *)x, &x->x_gui, s);}

static void slider_label_pos(t_slider *x, t_symbol *s, int ac, t_atom *av)
{iemgui_label_pos((void *)x, &x->x_gui, s, ac, av);}

static void slider_label_font(t_slider *x, t_symbol *s, int ac, t_atom *av)
{iemgui_label_font((void *)x, &x->x_gui, s, ac, av);}

static void slider_log(t_slider *x)
{
    x->x_lin0_log1 = 1;
    slider_check_minmax(x, x->x_min, x->x_max,
        (x->x_orientation==horizontal)?x->x_gui.x_w:x->x_gui.x_h);
    slider_set(x, x->x_fval);
}

static void slider_lin(t_slider *x)
{
    double v = (x->x_orientation==horizontal)?x->x_gui.x_w:x->x_gui.x_h;
    x->x_lin0_log1 = 0;
    x->x_k = (x->x_max - x->x_min) / (v/IEMGUI_ZOOM(x) - 1);
    slider_set(x, x->x_fval);
}

static void slider_init(t_slider *x, t_floatarg f)
{
    x->x_gui.x_isa.x_loadinit = (f == 0.0) ? 0 : 1;
}

static void slider_steady(t_slider *x, t_floatarg f)
{
    x->x_steady = (f == 0.0) ? 0 : 1;
}

static void slider_orientation(t_slider *x, t_floatarg forient)
{
    int orient = !!(int)forient;
    if(orient != x->x_orientation)
    {
        int w = x->x_gui.x_w;
        x->x_gui.x_w = x->x_gui.x_h;
        x->x_gui.x_h = w;

            /* urgh. for historical reasons,
             * sliders have a different offset depending on their orientation.
             * for backwards-compatibility, an ideal solution would handle
             * these offsets during load/save,
             * but we cannot access the object position in the constructor,
             * so we need to do it here...
             */
        x->x_gui.x_obj.te_xpix += LMARGIN * ((horizontal==orient)?1:-1);
        x->x_gui.x_obj.te_ypix -= TMARGIN * ((horizontal==orient)?1:-1);
    }
    x->x_orientation = orient;

    iemgui_size(x, &x->x_gui);
}

static void slider_zoom(t_slider *x, t_floatarg f)
{
    iemgui_zoom(&x->x_gui, f);
    (*x->x_gui.x_draw)(x, x->x_gui.x_glist, IEM_GUI_DRAW_MODE_UPDATE);
}

static void slider_loadbang(t_slider *x, t_floatarg action)
{
    if (action == LB_LOAD && x->x_gui.x_isa.x_loadinit)
    {
        (*x->x_gui.x_draw)(x, x->x_gui.x_glist, IEM_GUI_DRAW_MODE_UPDATE);
        slider_bang(x);
    }
}

static void *slider_new(t_symbol *s, int argc, t_atom *argv)
{
    t_slider *x = (t_slider *)iemgui_new(slider_class);
    int lilo = 0, steady = 1;
    int fs = x->x_gui.x_fontsize;
    double min = 0.0, max = (double)(IEM_SL_DEFAULTSIZE-1);
    t_float v = 0;
    int w, h, ldx, ldy;

    IEMGUI_SETDRAWFUNCTIONS(x, slider);

    if('v' == *s->s_name)
        x->x_orientation = vertical;

    if(x->x_orientation == horizontal)
    {
        w = IEM_SL_DEFAULTSIZE;
        h = IEM_GUI_DEFAULTSIZE;
        w *= IEM_GUI_DEFAULTSIZE_SCALE; /* keep aspect ratio */

        ldx = -2;
        ldy = -8 * IEM_GUI_DEFAULTSIZE_SCALE;
    } else {
        w = IEM_GUI_DEFAULTSIZE;
        h = IEM_SL_DEFAULTSIZE;
        h *= IEM_GUI_DEFAULTSIZE_SCALE; /* keep aspect ratio */

        ldx = 0;
        ldy = -9;
    }

    if(((argc == 17)||(argc == 18))&&IS_A_FLOAT(argv,0)&&IS_A_FLOAT(argv,1)
       &&IS_A_FLOAT(argv,2)&&IS_A_FLOAT(argv,3)
       &&IS_A_FLOAT(argv,4)&&IS_A_FLOAT(argv,5)
       &&(IS_A_SYMBOL(argv,6)||IS_A_FLOAT(argv,6))
       &&(IS_A_SYMBOL(argv,7)||IS_A_FLOAT(argv,7))
       &&(IS_A_SYMBOL(argv,8)||IS_A_FLOAT(argv,8))
       &&IS_A_FLOAT(argv,9)&&IS_A_FLOAT(argv,10)
       &&IS_A_FLOAT(argv,11)&&IS_A_FLOAT(argv,12)&&IS_A_FLOAT(argv,16))
    {
        w = (int)atom_getfloatarg(0, argc, argv);
        h = (int)atom_getfloatarg(1, argc, argv);
        min = (double)atom_getfloatarg(2, argc, argv);
        max = (double)atom_getfloatarg(3, argc, argv);
        lilo = (int)atom_getfloatarg(4, argc, argv);
        iem_inttosymargs(&x->x_gui.x_isa, atom_getfloatarg(5, argc, argv));
        iemgui_new_getnames(&x->x_gui, 6, argv);
        ldx = (int)atom_getfloatarg(9, argc, argv);
        ldy = (int)atom_getfloatarg(10, argc, argv);
        iem_inttofstyle(&x->x_gui.x_fsf, atom_getfloatarg(11, argc, argv));
        fs = (int)atom_getfloatarg(12, argc, argv);
        iemgui_all_loadcolors(&x->x_gui, argv+13, argv+14, argv+15);
        v = atom_getfloatarg(16, argc, argv);
    }
    else iemgui_new_getnames(&x->x_gui, 6, 0);
    if((argc == 18)&&IS_A_FLOAT(argv,17))
        steady = (int)atom_getfloatarg(17, argc, argv);
    x->x_gui.x_fsf.x_snd_able = (0 != x->x_gui.x_snd);
    x->x_gui.x_fsf.x_rcv_able = (0 != x->x_gui.x_rcv);
    if (x->x_gui.x_isa.x_loadinit)
        x->x_val = v;
    else x->x_val = 0;
    if(lilo != 0) lilo = 1;
    x->x_lin0_log1 = lilo;
    if(steady != 0) steady = 1;
    x->x_steady = steady;
    if(x->x_gui.x_fsf.x_font_style == 1) strcpy(x->x_gui.x_font, "helvetica");
    else if(x->x_gui.x_fsf.x_font_style == 2) strcpy(x->x_gui.x_font, "times");
    else { x->x_gui.x_fsf.x_font_style = 0;
        strcpy(x->x_gui.x_font, sys_font); }
    if(x->x_gui.x_fsf.x_rcv_able) pd_bind(&x->x_gui.x_obj.ob_pd, x->x_gui.x_rcv);
    x->x_gui.x_ldx = ldx;
    x->x_gui.x_ldy = ldy;
    x->x_gui.x_fontsize = (fs < 4)?4:fs;

    if(x->x_orientation == horizontal)
    {
        x->x_gui.x_w = slider_check_range(x, w);
        x->x_gui.x_h = iemgui_clip_size(h);
    } else {
        x->x_gui.x_w = iemgui_clip_size(w);
        x->x_gui.x_h = slider_check_range(x, h);
    }

    iemgui_verify_snd_ne_rcv(&x->x_gui);
    iemgui_newzoom(&x->x_gui);
    slider_check_minmax(x, min, max,
        (x->x_orientation==horizontal)?x->x_gui.x_w:x->x_gui.x_h);

    outlet_new(&x->x_gui.x_obj, &s_float);
    x->x_fval = slider_getfval(x);
    return (x);
}

static void slider_free(t_slider *x)
{
    if(x->x_gui.x_fsf.x_rcv_able)
        pd_unbind(&x->x_gui.x_obj.ob_pd, x->x_gui.x_rcv);
    pdgui_stub_deleteforkey(x);
}

void g_slider_setup(void)
{
    slider_class = class_new(gensym("hsl"), (t_newmethod)slider_new,
        (t_method)slider_free, sizeof(t_slider), 0, A_GIMME, 0);
    class_addcreator((t_newmethod)slider_new, gensym("vsl"), A_GIMME, 0);
    class_addcreator((t_newmethod)slider_new, gensym("hslider"), A_GIMME, 0);
    class_addcreator((t_newmethod)slider_new, gensym("vslider"), A_GIMME, 0);

    class_addbang(slider_class, slider_bang);
    class_addfloat(slider_class, slider_float);
    class_addmethod(slider_class, (t_method)slider_click,
        gensym("click"), A_FLOAT, A_FLOAT, A_FLOAT, A_FLOAT, A_FLOAT, 0);
    class_addmethod(slider_class, (t_method)slider_motion,
        gensym("motion"), A_FLOAT, A_FLOAT, A_DEFFLOAT, 0);
    class_addmethod(slider_class, (t_method)slider_dialog,
        gensym("dialog"), A_GIMME, 0);
    class_addmethod(slider_class, (t_method)slider_loadbang,
        gensym("loadbang"), A_DEFFLOAT, 0);
    class_addmethod(slider_class, (t_method)slider_set,
        gensym("set"), A_FLOAT, 0);
    class_addmethod(slider_class, (t_method)slider_size,
        gensym("size"), A_GIMME, 0);
    class_addmethod(slider_class, (t_method)slider_delta,
        gensym("delta"), A_GIMME, 0);
    class_addmethod(slider_class, (t_method)slider_pos,
        gensym("pos"), A_GIMME, 0);
    class_addmethod(slider_class, (t_method)slider_range,
        gensym("range"), A_GIMME, 0);
    class_addmethod(slider_class, (t_method)slider_color,
        gensym("color"), A_GIMME, 0);
    class_addmethod(slider_class, (t_method)slider_send,
        gensym("send"), A_DEFSYM, 0);
    class_addmethod(slider_class, (t_method)slider_receive,
        gensym("receive"), A_DEFSYM, 0);
    class_addmethod(slider_class, (t_method)slider_label,
        gensym("label"), A_DEFSYM, 0);
    class_addmethod(slider_class, (t_method)slider_label_pos,
        gensym("label_pos"), A_GIMME, 0);
    class_addmethod(slider_class, (t_method)slider_label_font,
        gensym("label_font"), A_GIMME, 0);
    class_addmethod(slider_class, (t_method)slider_log,
        gensym("log"), 0);
    class_addmethod(slider_class, (t_method)slider_lin,
        gensym("lin"), 0);
    class_addmethod(slider_class, (t_method)slider_init,
        gensym("init"), A_FLOAT, 0);
    class_addmethod(slider_class, (t_method)slider_steady,
        gensym("steady"), A_FLOAT, 0);
    class_addmethod(slider_class, (t_method)slider_orientation,
        gensym("orientation"), A_FLOAT, 0);
    class_addmethod(slider_class, (t_method)slider_zoom,
        gensym("zoom"), A_CANT, 0);
    slider_widgetbehavior.w_getrectfn =    slider_getrect;
    slider_widgetbehavior.w_displacefn =   iemgui_displace;
    slider_widgetbehavior.w_selectfn =     iemgui_select;
    slider_widgetbehavior.w_activatefn =   NULL;
    slider_widgetbehavior.w_deletefn =     iemgui_delete;
    slider_widgetbehavior.w_visfn =        iemgui_vis;
    slider_widgetbehavior.w_clickfn =      slider_newclick;
    class_setwidget(slider_class, &slider_widgetbehavior);
    class_sethelpsymbol(slider_class, gensym("hslider"));
    class_setsavefn(slider_class, slider_save);
    class_setpropertiesfn(slider_class, slider_properties);
}<|MERGE_RESOLUTION|>--- conflicted
+++ resolved
@@ -135,32 +135,18 @@
     sprintf(tag, "%lxKNOB", x);
     pdgui_vmess(0, "crs iiii", canvas, "coords", tag,
         a, b, c, d);
-<<<<<<< HEAD
-    sys_vgui(".x%lx.c itemconfigure %lxKNOB -width %d -fill #%06x\n", canvas, x,
-        1 + 2 * IEMGUI_ZOOM(x), x->x_gui.x_fcol, x, x);
-
-    sys_vgui(".x%lx.c coords %lxLABEL %d %d\n", canvas, x,
-        xpos + x->x_gui.x_ldx * IEMGUI_ZOOM(x),
-        ypos + x->x_gui.x_ldy * IEMGUI_ZOOM(x));
-    sys_vgui(".x%lx.c itemconfigure %lxLABEL -anchor w -font {{%s} -%d %s} -fill #%06x\n", canvas, x,
-        x->x_gui.x_font, x->x_gui.x_fontsize * IEMGUI_ZOOM(x), sys_fontweight,
-        (x->x_gui.x_fsf.x_selected ? IEM_GUI_COLOR_SELECTED : x->x_gui.x_lcol));
-    iemgui_dolabel(x, &x->x_gui, x->x_gui.x_lab, 1);
-=======
     pdgui_vmess(0, "crs ri rk", canvas, "itemconfigure", tag,
         "-width", 1 + 2 * zoom,
         "-fill", x->x_gui.x_fcol);
 
     sprintf(tag, "%lxLABEL", x);
     pdgui_vmess(0, "crs ii", canvas, "coords", tag,
-        xpos + x->x_gui.x_ldx * zoom,
-        ypos + x->x_gui.x_ldy * zoom);
-
-    pdgui_vmess(0, "crs rs rA rk", canvas, "itemconfigure", tag,
-        "-text", (strcmp(x->x_gui.x_lab->s_name, "empty") ? x->x_gui.x_lab->s_name : ""),
+        xpos + x->x_gui.x_ldx * zoom, ypos + x->x_gui.x_ldy * zoom);
+
+    pdgui_vmess(0, "crs rA rk", canvas, "itemconfigure", tag,
         "-font", 3, fontatoms,
         "-fill", (x->x_gui.x_fsf.x_selected ? IEM_GUI_COLOR_SELECTED : x->x_gui.x_lcol));
->>>>>>> fb050372
+    iemgui_dolabel(x, &x->x_gui, x->x_gui.x_lab, 1);
 }
 
 static void slider_draw_new(t_slider *x, t_glist *glist)
@@ -331,26 +317,15 @@
 
     if(x->x_orientation == horizontal)
     {
-<<<<<<< HEAD
         objname = "hsl";
-        rangeA = "left"; // TODO
-        rangeB = "right"; // TODO
-=======
-        objname = "|hsl|";
-        rangeA = "left:";
-        rangeB = "right:";
->>>>>>> fb050372
         minWidth = IEM_SL_MINSIZE;
         minHeight = IEM_GUI_MINSIZE;
     } else {
         objname = "|vsl|";
-        rangeA = "bottom:";
-        rangeB = "top:";
         minWidth = IEM_GUI_MINSIZE;
         minHeight = IEM_SL_MINSIZE;
     }
 
-<<<<<<< HEAD
 
     iemgui_new_dialog(x, &x->x_gui, objname,
                       x->x_gui.x_w/IEMGUI_ZOOM(x), minWidth,
@@ -359,29 +334,6 @@
                       0,
                       x->x_lin0_log1, "linear", "logarithmic",
                       1, x->x_steady, -1);
-=======
-    iemgui_properties(&x->x_gui, srl);
-
-    pdgui_stub_vnew(
-        &x->x_gui.x_obj.ob_pd, "pdtk_iemgui_dialog",
-        x,
-        "r  r iir iir  r fr fr  i  irr ii ri ss sii ii kkk",
-        objname,
-        "--------dimensions(pix)(pix):--------",
-        x->x_gui.x_w/IEMGUI_ZOOM(x), minWidth, "width:",
-        x->x_gui.x_h/IEMGUI_ZOOM(x), minHeight, "height:",
-        "-----------output-range:-----------",
-        x->x_min, rangeA,
-        x->x_max, rangeB,
-        0, /*no_schedule*/
-        x->x_lin0_log1, "lin", "log",
-        x->x_gui.x_isa.x_loadinit, x->x_steady,
-        "empty", -1, /*no multi, but iem-characteristic*/
-        srl[0]->s_name, srl[1]->s_name,
-        srl[2]->s_name, x->x_gui.x_ldx, x->x_gui.x_ldy,
-        x->x_gui.x_fsf.x_font_style, x->x_gui.x_fontsize,
-        x->x_gui.x_bcol, x->x_gui.x_fcol, x->x_gui.x_lcol);
->>>>>>> fb050372
 }
 
     /* compute numeric value (fval) from pixel location (val) and range */
