/* Copyright (c) 1997-1999 Miller Puckette.
* For information on usage and redistribution, and for a DISCLAIMER OF ALL
* WARRANTIES, see the file, "LICENSE.txt," in this distribution.  */

#include <string.h>
#include <stdio.h>

#include "m_pd.h"
#include "g_canvas.h"

/*
This file contains text objects you would put in a canvas to define a
template.  Templates describe objects of type "array" (g_array.c) and
"scalar" (g_scalar.c).
*/

    /* the structure of a "struct" object (also the obsolete "gtemplate"
    you get when using the name "template" in a box.) */

struct _gtemplate
{
    t_object x_obj;
    t_template *x_template;
    t_canvas *x_owner;
    t_symbol *x_sym;
    struct _gtemplate *x_next;
    int x_argc;
    t_atom *x_argv;
};

struct _instancetemplate
{
    int curve_motion_field;
    t_float curve_motion_xcumulative;
    t_float curve_motion_xbase;
    t_float curve_motion_xper;
    t_float curve_motion_ycumulative;
    t_float curve_motion_ybase;
    t_float curve_motion_yper;
    t_glist *curve_motion_glist;
    t_scalar *curve_motion_scalar;
    t_array *curve_motion_array;
    t_word *curve_motion_wp;
    t_template *curve_motion_template;
    t_gpointer curve_motion_gpointer;
    t_float array_motion_xcumulative;
    t_float array_motion_ycumulative;
    t_fielddesc *array_motion_xfield;
    t_fielddesc *array_motion_yfield;
    t_glist *array_motion_glist;
    t_scalar *array_motion_scalar;
    t_array *array_motion_array;
    t_word *array_motion_wp;
    t_template *array_motion_template;
    int array_motion_npoints;
    int array_motion_elemsize;
    int array_motion_altkey;
    t_float array_motion_initx;
    t_float array_motion_xperpix;
    t_float array_motion_yperpix;
    int array_motion_lastx;
    int array_motion_fatten;
    t_float drawnumber_motion_ycumulative;
    t_glist *drawnumber_motion_glist;
    t_scalar *drawnumber_motion_scalar;
    t_array *drawnumber_motion_array;
    t_word *drawnumber_motion_wp;
    t_template *drawnumber_motion_template;
    t_gpointer drawnumber_motion_gpointer;
    int drawnumber_motion_type;
    int drawnumber_motion_firstkey;
};


/* ---------------- forward definitions ---------------- */

static void template_addtolist(t_template *x);
static void template_takeofflist(t_template *x);
static void template_conformarray(t_template *tfrom, t_template *tto,
    int *conformaction, t_array *a);
static void template_conformglist(t_template *tfrom, t_template *tto,
    t_glist *glist,  int *conformaction);

/* ---------------------- storage ------------------------- */

static t_class *gtemplate_class;
static t_class *template_class;

/* there's a pre-defined "float" template.  LATER should we bind this
to a symbol such as "pd-float"??? */

    /* return true if two dataslot definitions match */
static int dataslot_matches(t_dataslot *ds1, t_dataslot *ds2,
    int nametoo)
{
    return ((!nametoo || ds1->ds_name == ds2->ds_name) &&
        ds1->ds_type == ds2->ds_type &&
            (ds1->ds_type != DT_ARRAY ||
                ds1->ds_arraytemplate == ds2->ds_arraytemplate));
}

/* -- templates, the active ingredient in gtemplates defined below. ------- */

    /* add a template to the list */
static void template_addtolist(t_template *x)
{
    x->t_next = pd_this->pd_templatelist;
    pd_this->pd_templatelist = x;
}

static void template_takeofflist(t_template *x)
{
        /* take it off the template list */
    if (x == pd_this->pd_templatelist) pd_this->pd_templatelist = x->t_next;
    else
    {
        t_template *z;
        for (z = pd_this->pd_templatelist; z->t_next != x; z = z->t_next)
            if (!z->t_next) return;
        z->t_next = x->t_next;
    }
}

t_template *template_new(t_symbol *templatesym, int argc, t_atom *argv)
{
    t_template *x = (t_template *)pd_new(template_class);
    x->t_n = 0;
    x->t_vec = (t_dataslot *)t_getbytes(0);
    x->t_next = 0;
    template_addtolist(x);
    while (argc > 0)
    {
        int newtype, oldn, newn;
        t_symbol *newname, *newarraytemplate = &s_, *newtypesym;
        if (argc < 2 || argv[0].a_type != A_SYMBOL ||
            argv[1].a_type != A_SYMBOL)
                goto bad;
        newtypesym = argv[0].a_w.w_symbol;
        newname = argv[1].a_w.w_symbol;
        if (newtypesym == &s_float)
            newtype = DT_FLOAT;
        else if (newtypesym == &s_symbol)
            newtype = DT_SYMBOL;
                /* "list" is old name.. accepted here but never saved as such */
        else if (newtypesym == gensym("text") || newtypesym == &s_list)
            newtype = DT_TEXT;
        else if (newtypesym == gensym("array"))
        {
            if (argc < 3 || argv[2].a_type != A_SYMBOL)
            {
                pd_error(x, "array lacks element template or name");
                goto bad;
            }
            newarraytemplate = canvas_makebindsym(argv[2].a_w.w_symbol);
            newtype = DT_ARRAY;
            argc--;
            argv++;
        }
        else
        {
            pd_error(x, "%s: no such type", newtypesym->s_name);
            goto bad;
        }
        newn = (oldn = x->t_n) + 1;
        x->t_vec = (t_dataslot *)t_resizebytes(x->t_vec,
            oldn * sizeof(*x->t_vec), newn * sizeof(*x->t_vec));
        x->t_n = newn;
        x->t_vec[oldn].ds_type = newtype;
        x->t_vec[oldn].ds_name = newname;
        x->t_vec[oldn].ds_arraytemplate = newarraytemplate;
    bad:
        argc -= 2; argv += 2;
    }
    if (*templatesym->s_name)
    {
        x->t_sym = templatesym;
        pd_bind(&x->t_pdobj, x->t_sym);
    }
    else x->t_sym = templatesym;
    return (x);
}

int template_find_field(t_template *x, t_symbol *name, int *p_onset,
    int *p_type, t_symbol **p_arraytype)
{
    t_template *t;
    int i, n;
    if (!x)
    {
        bug("template_find_field");
        return (0);
    }
    n = x->t_n;
    for (i = 0; i < n; i++)
        if (x->t_vec[i].ds_name == name)
    {
        *p_onset = i * sizeof(t_word);
        *p_type = x->t_vec[i].ds_type;
        *p_arraytype = x->t_vec[i].ds_arraytemplate;
        return (1);
    }
    return (0);
}

t_float template_getfloat(t_template *x, t_symbol *fieldname, t_word *wp,
    int loud)
{
    int onset, type;
    t_symbol *arraytype;
    t_float val = 0;
    if (template_find_field(x, fieldname, &onset, &type, &arraytype))
    {
        if (type == DT_FLOAT)
            val = *(t_float *)(((char *)wp) + onset);
        else if (loud) pd_error(0, "%s.%s: not a number",
            x->t_sym->s_name, fieldname->s_name);
    }
    else if (loud) pd_error(0, "%s.%s: no such field",
        x->t_sym->s_name, fieldname->s_name);
    return (val);
}

void template_setfloat(t_template *x, t_symbol *fieldname, t_word *wp,
    t_float f, int loud)
{
    int onset, type;
    t_symbol *arraytype;
    if (template_find_field(x, fieldname, &onset, &type, &arraytype))
     {
        if (type == DT_FLOAT)
            *(t_float *)(((char *)wp) + onset) = f;
        else if (loud) pd_error(0, "%s.%s: not a number",
            x->t_sym->s_name, fieldname->s_name);
    }
    else if (loud) pd_error(0, "%s.%s: no such field",
        x->t_sym->s_name, fieldname->s_name);
}

t_symbol *template_getsymbol(t_template *x, t_symbol *fieldname, t_word *wp,
    int loud)
{
    int onset, type;
    t_symbol *arraytype;
    t_symbol *val = &s_;
    if (template_find_field(x, fieldname, &onset, &type, &arraytype))
    {
        if (type == DT_SYMBOL)
            val = *(t_symbol **)(((char *)wp) + onset);
        else if (loud) pd_error(0, "%s.%s: not a symbol",
            x->t_sym->s_name, fieldname->s_name);
    }
    else if (loud) pd_error(0, "%s.%s: no such field",
        x->t_sym->s_name, fieldname->s_name);
    return (val);
}

void template_setsymbol(t_template *x, t_symbol *fieldname, t_word *wp,
    t_symbol *s, int loud)
{
    int onset, type;
    t_symbol *arraytype;
    if (template_find_field(x, fieldname, &onset, &type, &arraytype))
     {
        if (type == DT_SYMBOL)
            *(t_symbol **)(((char *)wp) + onset) = s;
        else if (loud) pd_error(0, "%s.%s: not a symbol",
            x->t_sym->s_name, fieldname->s_name);
    }
    else if (loud) pd_error(0, "%s.%s: no such field",
        x->t_sym->s_name, fieldname->s_name);
}

    /* stringent check to see if a "saved" template, x2, matches the current
        one (x1).  It's OK if x1 has additional scalar elements but not (yet)
        arrays.  This is used for reading in "data files". */
int template_match(t_template *x1, t_template *x2)
{
    int i;
    if (x1->t_n < x2->t_n)
        return (0);
    for (i = x2->t_n; i < x1->t_n; i++)
    {
        if (x1->t_vec[i].ds_type == DT_ARRAY)
                return (0);
    }
    if (x2->t_n > x1->t_n)
        post("add elements...");
    for (i = 0; i < x2->t_n; i++)
        if (!dataslot_matches(&x1->t_vec[i], &x2->t_vec[i], 1))
            return (0);
    return (1);
}

/* --------------- CONFORMING TO CHANGES IN A TEMPLATE ------------ */

/* the following routines handle updating scalars to agree with changes
in their template.  The old template is assumed to be the "installed" one
so we can delete old items; but making new ones we have to avoid scalar_new
which would make an old one whereas we will want a new one (but whose array
elements might still be old ones.)
    LATER deal with graphics updates too... */

    /* conform the word vector of a scalar to the new template */
static void template_conformwords(t_template *tfrom, t_template *tto,
    int *conformaction, t_word *wfrom, t_word *wto)
{
    int nfrom = tfrom->t_n, nto = tto->t_n, i;
    for (i = 0; i < nto; i++)
    {
        if (conformaction[i] >= 0)
        {
                /* we swap the two, in case it's an array or list, so that
                when "wfrom" is deleted the old one gets cleaned up. */
            t_word wwas = wto[i];
            wto[i] = wfrom[conformaction[i]];
            wfrom[conformaction[i]] = wwas;
        }
    }
}

    /* conform a scalar, recursively conforming arrays  */
static t_scalar *template_conformscalar(t_template *tfrom, t_template *tto,
    int *conformaction, t_glist *glist, t_scalar *scfrom)
{
    t_scalar *x;
    t_gpointer gp;
    int nto = tto->t_n, nfrom = tfrom->t_n, i;
    t_template *scalartemplate;
    /* post("conform scalar"); */
        /* possibly replace the scalar */
    if (scfrom->sc_template == tfrom->t_sym)
    {
            /* see scalar_new() for comment about the gpointer. */
        gpointer_init(&gp);
        x = (t_scalar *)getbytes(sizeof(t_scalar) +
            (tto->t_n - 1) * sizeof(*x->sc_vec));
        x->sc_gobj.g_pd = scalar_class;
        x->sc_template = tfrom->t_sym;
        gpointer_setglist(&gp, glist, x);
            /* Here we initialize to the new template, but array and list
            elements will still belong to old template. */
        word_init(x->sc_vec, tto, &gp);

        template_conformwords(tfrom, tto, conformaction,
            scfrom->sc_vec, x->sc_vec);

            /* replace the old one with the new one in the list */
        if (glist->gl_list == &scfrom->sc_gobj)
        {
            glist->gl_list = &x->sc_gobj;
            x->sc_gobj.g_next = scfrom->sc_gobj.g_next;
        }
        else
        {
            t_gobj *y, *y2;
            for (y = glist->gl_list; (y2 = y->g_next); y = y2)
                if (y2 == &scfrom->sc_gobj)
            {
                x->sc_gobj.g_next = y2->g_next;
                y->g_next = &x->sc_gobj;
                goto nobug;
            }
            bug("template_conformscalar");
        nobug: ;
        }
            /* burn the old one */
        pd_free(&scfrom->sc_gobj.g_pd);
        scalartemplate = tto;
    }
    else
    {
        x = scfrom;
        scalartemplate = template_findbyname(x->sc_template);
    }
        /* convert all array elements */
    for (i = 0; i < scalartemplate->t_n; i++)
    {
        t_dataslot *ds = scalartemplate->t_vec + i;
        if (ds->ds_type == DT_ARRAY)
        {
            template_conformarray(tfrom, tto, conformaction,
                x->sc_vec[i].w_array);
        }
    }
    return (x);
}

    /* conform an array, recursively conforming sublists and arrays  */
static void template_conformarray(t_template *tfrom, t_template *tto,
    int *conformaction, t_array *a)
{
    int i, j;
    t_template *scalartemplate = 0;
    if (a->a_templatesym == tfrom->t_sym)
    {
        /* the array elements must all be conformed */
        int oldelemsize = sizeof(t_word) * tfrom->t_n,
            newelemsize = sizeof(t_word) * tto->t_n;
        char *newarray = getbytes(newelemsize * a->a_n);
        char *oldarray = a->a_vec;
        if (a->a_elemsize != oldelemsize)
            bug("template_conformarray");
        for (i = 0; i < a->a_n; i++)
        {
            t_word *wp = (t_word *)(newarray + newelemsize * i);
            word_init(wp, tto, &a->a_gp);
            template_conformwords(tfrom, tto, conformaction,
                (t_word *)(oldarray + oldelemsize * i), wp);
            word_free((t_word *)(oldarray + oldelemsize * i), tfrom);
        }
        scalartemplate = tto;
        a->a_vec = newarray;
        freebytes(oldarray, oldelemsize * a->a_n);
    }
    else scalartemplate = template_findbyname(a->a_templatesym);
        /* convert all arrays and sublist fields in each element of the array */
    for (i = 0; i < a->a_n; i++)
    {
        t_word *wp = (t_word *)(a->a_vec + sizeof(t_word) * a->a_n * i);
        for (j = 0; j < scalartemplate->t_n; j++)
        {
            t_dataslot *ds = scalartemplate->t_vec + j;
            if (ds->ds_type == DT_ARRAY)
            {
                template_conformarray(tfrom, tto, conformaction,
                    wp[j].w_array);
            }
        }
    }
}

    /* this routine searches for every scalar in the glist that belongs
    to the "from" template and makes it belong to the "to" template.  Descend
    glists recursively.
    We don't handle redrawing here; this is to be filled in LATER... */

t_array *garray_getarray(t_garray *x);

static void template_conformglist(t_template *tfrom, t_template *tto,
    t_glist *glist,  int *conformaction)
{
    t_gobj *g;
    /* post("conform glist %s", glist->gl_name->s_name); */
    for (g = glist->gl_list; g; g = g->g_next)
    {
        if (pd_class(&g->g_pd) == scalar_class)
            g = &template_conformscalar(tfrom, tto, conformaction,
                glist, (t_scalar *)g)->sc_gobj;
        else if (pd_class(&g->g_pd) == canvas_class)
            template_conformglist(tfrom, tto, (t_glist *)g, conformaction);
        else if (pd_class(&g->g_pd) == garray_class)
            template_conformarray(tfrom, tto, conformaction,
                garray_getarray((t_garray *)g));
    }
}

    /* globally conform all scalars from one template to another */
void template_conform(t_template *tfrom, t_template *tto)
{
    int nto = tto->t_n, nfrom = tfrom->t_n, i, j,
        *conformaction = (int *)getbytes(sizeof(int) * nto),
        *conformedfrom = (int *)getbytes(sizeof(int) * nfrom), doit = 0;
    for (i = 0; i < nto; i++)
        conformaction[i] = -1;
    for (i = 0; i < nfrom; i++)
        conformedfrom[i] = 0;
    for (i = 0; i < nto; i++)
    {
        t_dataslot *dataslot = &tto->t_vec[i];
        for (j = 0; j < nfrom; j++)
        {
            t_dataslot *dataslot2 = &tfrom->t_vec[j];
            if (dataslot_matches(dataslot, dataslot2, 1))
            {
                conformaction[i] = j;
                conformedfrom[j] = 1;
            }
        }
    }
    for (i = 0; i < nto; i++)
        if (conformaction[i] < 0)
    {
        t_dataslot *dataslot = &tto->t_vec[i];
        for (j = 0; j < nfrom; j++)
            if (!conformedfrom[j] &&
                dataslot_matches(dataslot, &tfrom->t_vec[j], 0))
        {
            conformaction[i] = j;
            conformedfrom[j] = 1;
        }
    }
    if (nto != nfrom)
        doit = 1;
    else for (i = 0; i < nto; i++)
        if (conformaction[i] != i)
            doit = 1;

    if (doit)
    {
        t_glist *gl;
        for (gl = pd_getcanvaslist(); gl; gl = gl->gl_next)
            template_conformglist(tfrom, tto, gl, conformaction);
    }
    freebytes(conformaction, sizeof(int) * nto);
    freebytes(conformedfrom, sizeof(int) * nfrom);
}

t_template *template_findbyname(t_symbol *s)
{
    return ((t_template *)pd_findbyclass(s, template_class));
}

t_canvas *template_findcanvas(t_template *template)
{
    t_gtemplate *gt;
    if (!template)
    {
        bug("template_findcanvas");
        return (0);
    }
    if (!(gt = template->t_list))
        return (0);
    return (gt->x_owner);
    /* return ((t_canvas *)pd_findbyclass(template->t_sym, canvas_class)); */
}

void template_notify(t_template *template, t_symbol *s, int argc, t_atom *argv)
{
    if (template->t_list)
        outlet_anything(template->t_list->x_obj.ob_outlet, s, argc, argv);
}

    /* bash the first of (argv) with a pointer to a scalar, and send on
    to template as a notification message */
void template_notifyforscalar(t_template *template, t_glist *owner,
    t_scalar *sc, t_symbol *s, int argc, t_atom *argv)
{
    t_gpointer gp;
    gpointer_init(&gp);
    gpointer_setglist(&gp, owner, sc);
    SETPOINTER(argv, &gp);
    template_notify(template, s, argc, argv);
    gpointer_unset(&gp);
}

    /* call this when reading a patch from a file to declare what templates
    we'll need.  If there's already a template, check if it matches.
    If it doesn't it's still OK as long as there are no "struct" (gtemplate)
    objects hanging from it; we just conform everyone to the new template.
    If there are still struct objects belonging to the other template, we're
    in trouble.  LATER we'll figure out how to conform the new patch's objects
    to the pre-existing struct. */
static void *template_usetemplate(void *dummy, t_symbol *s,
    int argc, t_atom *argv)
{
    t_template *x;
    t_symbol *templatesym =
        canvas_makebindsym(atom_getsymbolarg(0, argc, argv));
    if (!argc)
        return (0);
    argc--; argv++;
            /* check if there's already a template by this name. */
    if ((x = (t_template *)pd_findbyclass(templatesym, template_class)))
    {
        t_template *y = template_new(&s_, argc, argv), *y2;
            /* If the new template is the same as the old one,
            there's nothing to do.  */
        if (!template_match(x, y))
        {
                /* Are there "struct" objects upholding this template? */
            if (x->t_list)
            {
                    /* don't know what to do here! */
                pd_error(0, "%s: template mismatch",
                    templatesym->s_name);
            }
            else
            {
                    /* conform everyone to the new template */
                template_conform(x, y);
                pd_free(&x->t_pdobj);
                y2 = template_new(templatesym, argc, argv);
                y2->t_list = 0;
            }
        }
        pd_free(&y->t_pdobj);
    }
        /* otherwise, just make one. */
    else template_new(templatesym, argc, argv);
    return (0);
}

    /* here we assume someone has already cleaned up all instances of this. */
void template_free(t_template *x)
{
    if (*x->t_sym->s_name)
        pd_unbind(&x->t_pdobj, x->t_sym);
    t_freebytes(x->t_vec, x->t_n * sizeof(*x->t_vec));
    template_takeofflist(x);
}

static void template_setup(void)
{
    template_class = class_new(gensym("template"), 0, (t_method)template_free,
        sizeof(t_template), CLASS_PD, 0);
    class_addmethod(pd_canvasmaker, (t_method)template_usetemplate,
        gensym("struct"), A_GIMME, 0);

}

/* ---------------- gtemplates.  One per canvas. ----------- */

/* "Struct": an object that searches for, and if necessary creates,
a template (above).  Other objects in the canvas then can give drawing
instructions for the template.  The template doesn't go away when the
"struct" is deleted, so that you can replace it with
another one to add new fields, for example. */

static void *gtemplate_donew(t_symbol *sym, int argc, t_atom *argv)
{
    t_gtemplate *x = (t_gtemplate *)pd_new(gtemplate_class);
    t_template *t = template_findbyname(sym);
    int i;
    t_symbol *sx = gensym("x");
    x->x_owner = canvas_getcurrent();
    x->x_next = 0;
    x->x_sym = sym;
    x->x_argc = argc;
    x->x_argv = (t_atom *)getbytes(argc * sizeof(t_atom));
    for (i = 0; i < argc; i++)
        x->x_argv[i] = argv[i];

        /* already have a template by this name? */
    if (t)
    {
        x->x_template = t;
            /* if it's already got a "struct" object we
            just tack this one to the end of the list and leave it
            there. */
        if (t->t_list)
        {
            t_gtemplate *x2, *x3;
            for (x2 = x->x_template->t_list; (x3 = x2->x_next); x2 = x3)
                ;
            x2->x_next = x;
            post("template %s: warning: already exists.", sym->s_name);
        }
        else
        {
                /* if there's none, we just replace the template with
                our own and conform it. */
            t_template *y = template_new(&s_, argc, argv);
            canvas_redrawallfortemplate(t, 2);
                /* Unless the new template is different from the old one,
                there's nothing to do.  */
            if (!template_match(t, y))
            {
                    /* conform everyone to the new template */
                template_conform(t, y);
                pd_free(&t->t_pdobj);
                x->x_template = t = template_new(sym, argc, argv);
            }
            pd_free(&y->t_pdobj);
            t->t_list = x;
            canvas_redrawallfortemplate(t, 1);
        }
    }
    else
    {
            /* otherwise make a new one and we're the only struct on it. */
        x->x_template = t = template_new(sym, argc, argv);
        t->t_list = x;
    }
    outlet_new(&x->x_obj, 0);
    return (x);
}

static void *gtemplate_new(t_symbol *s, int argc, t_atom *argv)
{
    t_symbol *sym = atom_getsymbolarg(0, argc, argv);
    if (argc >= 1)
        argc--, argv++;
    if (sym->s_name[0] == '-')
        post("warning: struct '%s' initial '-' may confuse get/set, etc.",
            sym->s_name);
    return (gtemplate_donew(canvas_makebindsym(sym), argc, argv));
}

    /* old version (0.34) -- delete 2003 or so */
static void *gtemplate_new_old(t_symbol *s, int argc, t_atom *argv)
{
    t_symbol *sym = canvas_makebindsym(canvas_getcurrent()->gl_name);
    static int warned;
    if (!warned)
    {
        post("warning -- 'template' (%s) is obsolete; replace with 'struct'",
            sym->s_name);
        warned = 1;
    }
    return (gtemplate_donew(sym, argc, argv));
}

t_template *gtemplate_get(t_gtemplate *x)
{
    return (x->x_template);
}

static void gtemplate_free(t_gtemplate *x)
{
        /* get off the template's list */
    t_template *t = x->x_template;
    t_gtemplate *y;
    if (x == t->t_list)
    {
        canvas_redrawallfortemplate(t, 2);
        if (x->x_next)
        {
                /* if we were first on the list, and there are others on
                the list, make a new template corresponding to the new
                first-on-list and replace the existing template with it. */
            t_template *z = template_new(&s_,
                x->x_next->x_argc, x->x_next->x_argv);
            template_conform(t, z);
            pd_free(&t->t_pdobj);
            pd_free(&z->t_pdobj);
            z = template_new(x->x_sym, x->x_next->x_argc, x->x_next->x_argv);
            z->t_list = x->x_next;
            for (y = z->t_list; y ; y = y->x_next)
                y->x_template = z;
        }
        else t->t_list = 0;
        canvas_redrawallfortemplate(t, 1);
    }
    else
    {
        t_gtemplate *x2, *x3;
        for (x2 = t->t_list; (x3 = x2->x_next); x2 = x3)
        {
            if (x == x3)
            {
                x2->x_next = x3->x_next;
                break;
            }
        }
    }
    freebytes(x->x_argv, sizeof(t_atom) * x->x_argc);
}

static void gtemplate_setup(void)
{
    gtemplate_class = class_new(gensym("struct"),
        (t_newmethod)gtemplate_new, (t_method)gtemplate_free,
        sizeof(t_gtemplate), CLASS_NOINLET, A_GIMME, 0);
    class_addcreator((t_newmethod)gtemplate_new_old, gensym("template"),
        A_GIMME, 0);
}

/* ---------------  FIELD DESCRIPTORS ---------------------- */

/* a field descriptor can hold a constant or a variable; if a variable,
it's the name of a field in the template we belong to.  LATER, we might
want to cache the offset of the field so we don't have to search for it
every single time we draw the object.
*/

struct _fielddesc
{
    char fd_type;       /* LATER consider removing this? */
    char fd_var;
    union
    {
        t_float fd_float;       /* the field is a constant float */
        t_symbol *fd_symbol;    /* the field is a constant symbol */
        t_symbol *fd_varsym;    /* the field is variable and this is the name */
    } fd_un;
    float fd_v1;        /* min and max values */
    float fd_v2;
    float fd_screen1;   /* min and max screen values */
    float fd_screen2;
    float fd_quantum;   /* quantization in value */
};

static void fielddesc_setfloat_const(t_fielddesc *fd, t_float f)
{
    fd->fd_type = A_FLOAT;
    fd->fd_var = 0;
    fd->fd_un.fd_float = f;
    fd->fd_v1 = fd->fd_v2 = fd->fd_screen1 = fd->fd_screen2 =
        fd->fd_quantum = 0;
}

static void fielddesc_setsymbol_const(t_fielddesc *fd, t_symbol *s)
{
    fd->fd_type = A_SYMBOL;
    fd->fd_var = 0;
    fd->fd_un.fd_symbol = s;
    fd->fd_v1 = fd->fd_v2 = fd->fd_screen1 = fd->fd_screen2 =
        fd->fd_quantum = 0;
}

static void fielddesc_setfloat_var(t_fielddesc *fd, t_symbol *s)
{
    char *s1, *s2, *s3, strbuf[MAXPDSTRING];
    int i;
    fd->fd_type = A_FLOAT;
    fd->fd_var = 1;
    if (!(s1 = strchr(s->s_name, '(')) || !(s2 = strchr(s->s_name, ')'))
        || (s1 > s2))
    {
        fd->fd_un.fd_varsym = s;
        fd->fd_v1 = fd->fd_v2 = fd->fd_screen1 = fd->fd_screen2 =
            fd->fd_quantum = 0;
    }
    else
    {
        int cpy = (int)(s1 - s->s_name), got;
        double v1, v2, screen1, screen2, quantum;
        if (cpy > MAXPDSTRING-5)
            cpy = MAXPDSTRING-5;
        strncpy(strbuf, s->s_name, cpy);
        strbuf[cpy] = 0;
        fd->fd_un.fd_varsym = gensym(strbuf);
        got = sscanf(s1, "(%lf:%lf)(%lf:%lf)(%lf)",
            &v1, &v2, &screen1, &screen2,
                &quantum);
        fd->fd_v1=v1;
        fd->fd_v2=v2;
        fd->fd_screen1=screen1;
        fd->fd_screen2=screen2;
        fd->fd_quantum=quantum;
        if (got < 2)
            goto fail;
        if (got == 3 || (got < 4 && strchr(s2, '(')))
            goto fail;
        if (got < 5 && (s3 = strchr(s2, '(')) && strchr(s3+1, '('))
            goto fail;
        if (got == 4)
            fd->fd_quantum = 0;
        else if (got == 2)
        {
            fd->fd_quantum = 0;
            fd->fd_screen1 = fd->fd_v1;
            fd->fd_screen2 = fd->fd_v2;
        }
        return;
    fail:
        post("parse error: %s", s->s_name);
        fd->fd_v1 = fd->fd_screen1 = fd->fd_v2 = fd->fd_screen2 =
            fd->fd_quantum = 0;
    }
}

#define CLOSED 1      /* polygon */
#define BEZ 2         /* bezier shape */
#define NOMOUSERUN 4  /* disable mouse interaction when in run mode  */
#define NOMOUSEEDIT 8 /* same in edit mode */
#define NOVERTICES 16 /* disable only vertex grabbing in run mode */
#define A_ARRAY 55      /* LATER decide whether to enshrine this in m_pd.h */

static void fielddesc_setfloatarg(t_fielddesc *fd, int argc, t_atom *argv)
{
        if (argc <= 0) fielddesc_setfloat_const(fd, 0);
        else if (argv->a_type == A_SYMBOL)
            fielddesc_setfloat_var(fd, argv->a_w.w_symbol);
        else fielddesc_setfloat_const(fd, argv->a_w.w_float);
}

static void fielddesc_setsymbolarg(t_fielddesc *fd, int argc, t_atom *argv)
{
        if (argc <= 0) fielddesc_setsymbol_const(fd, &s_);
        else if (argv->a_type == A_SYMBOL)
        {
            fd->fd_type = A_SYMBOL;
            fd->fd_var = 1;
            fd->fd_un.fd_varsym = argv->a_w.w_symbol;
            fd->fd_v1 = fd->fd_v2 = fd->fd_screen1 = fd->fd_screen2 =
                fd->fd_quantum = 0;
        }
        else fielddesc_setsymbol_const(fd, &s_);
}

static void fielddesc_setarrayarg(t_fielddesc *fd, int argc, t_atom *argv)
{
        if (argc <= 0) fielddesc_setfloat_const(fd, 0);
        else if (argv->a_type == A_SYMBOL)
        {
            fd->fd_type = A_ARRAY;
            fd->fd_var = 1;
            fd->fd_un.fd_varsym = argv->a_w.w_symbol;
        }
        else fielddesc_setfloat_const(fd, argv->a_w.w_float);
}

    /* getting and setting values via fielddescs -- note confusing names;
    the above are setting up the fielddesc itself. */
static t_float fielddesc_getfloat(t_fielddesc *f, t_template *template,
    t_word *wp, int loud)
{
    if (f->fd_type == A_FLOAT)
    {
        if (f->fd_var)
            return (template_getfloat(template, f->fd_un.fd_varsym, wp, loud));
        else return (f->fd_un.fd_float);
    }
    else
    {
        if (loud)
            pd_error(0, "symbolic data field used as number");
        return (0);
    }
}

    /* convert a variable's value to a screen coordinate via its fielddesc */
t_float fielddesc_cvttocoord(t_fielddesc *f, t_float val)
{
    t_float coord, pix, extreme, div;
    if (f->fd_v2 == f->fd_v1)
        return (val);
    div = (f->fd_screen2 - f->fd_screen1)/(f->fd_v2 - f->fd_v1);
    coord = f->fd_screen1 + (val - f->fd_v1) * div;
    extreme = (f->fd_screen1 < f->fd_screen2 ?
        f->fd_screen1 : f->fd_screen2);
    if (coord < extreme)
        coord = extreme;
    extreme = (f->fd_screen1 > f->fd_screen2 ?
        f->fd_screen1 : f->fd_screen2);
    if (coord > extreme)
        coord = extreme;
    return (coord);
}

    /* read a variable via fielddesc and convert to screen coordinate */
t_float fielddesc_getcoord(t_fielddesc *f, t_template *template,
    t_word *wp, int loud)
{
    if (f->fd_type == A_FLOAT)
    {
        if (f->fd_var)
        {
            t_float val = template_getfloat(template,
                f->fd_un.fd_varsym, wp, loud);
            return (fielddesc_cvttocoord(f, val));
        }
        else return (f->fd_un.fd_float);
    }
    else
    {
        if (loud)
            pd_error(0, "symbolic data field used as number");
        return (0);
    }
}

static t_symbol *fielddesc_getsymbol(t_fielddesc *f, t_template *template,
    t_word *wp, int loud)
{
    if (f->fd_type == A_SYMBOL)
    {
        if (f->fd_var)
            return(template_getsymbol(template, f->fd_un.fd_varsym, wp, loud));
        else return (f->fd_un.fd_symbol);
    }
    else
    {
        if (loud)
            pd_error(0, "numeric data field used as symbol");
        return (&s_);
    }
}

    /* convert from a screen coordinate to a variable value */
t_float fielddesc_cvtfromcoord(t_fielddesc *f, t_float coord)
{
    t_float val;
    if (f->fd_screen2 == f->fd_screen1)
        val = coord;
    else
    {
        t_float div = (f->fd_v2 - f->fd_v1)/(f->fd_screen2 - f->fd_screen1);
        t_float extreme;
        val = f->fd_v1 + (coord - f->fd_screen1) * div;
        if (f->fd_quantum != 0)
            val = ((int)((val/f->fd_quantum) + 0.5)) *  f->fd_quantum;
        extreme = (f->fd_v1 < f->fd_v2 ?
            f->fd_v1 : f->fd_v2);
        if (val < extreme) val = extreme;
        extreme = (f->fd_v1 > f->fd_v2 ?
            f->fd_v1 : f->fd_v2);
        if (val > extreme) val = extreme;
    }
    return (val);
 }

void fielddesc_setcoord(t_fielddesc *f, t_template *template,
    t_word *wp, t_float coord, int loud)
{
    if (f->fd_type == A_FLOAT && f->fd_var)
    {
        t_float val = fielddesc_cvtfromcoord(f, coord);
        template_setfloat(template,
                f->fd_un.fd_varsym, wp, val, loud);
    }
    else
    {
        if (loud)
            pd_error(0, "attempt to set constant or symbolic data field to a number");
    }
}

/* ---------------- curves and polygons (joined segments) ---------------- */

/*
curves belong to templates and describe how the data in the template are to
be drawn.  The coordinates of the curve (and other display features) can
be attached to fields in the template.
*/

t_class *curve_class;

typedef struct _curve
{
    t_object x_obj;
    int x_flags;    /* CLOSED, BEZ, NOMOUSERUN, NOMOUSEEDIT */
    t_fielddesc x_fillcolor;
    t_fielddesc x_outlinecolor;
    t_fielddesc x_width;
    t_fielddesc x_vis;
    int x_npoints;
    t_fielddesc *x_vec;
    t_canvas *x_canvas;
} t_curve;

static void *curve_new(t_symbol *classsym, int argc, t_atom *argv)
{
    t_curve *x = (t_curve *)pd_new(curve_class);
    const char *classname = classsym->s_name;
    int flags = 0;
    int nxy, i;
    t_fielddesc *fd;
    x->x_canvas = canvas_getcurrent();
    if (classname[0] == 'f')
    {
        classname += 6;
        flags |= CLOSED;
    }
    else classname += 4;
    if (classname[0] == 'c') flags |= BEZ;
    fielddesc_setfloat_const(&x->x_vis, 1);
    while (argc && argv->a_type == A_SYMBOL &&
        *argv->a_w.w_symbol->s_name == '-')
    {
        const char *flag = argv->a_w.w_symbol->s_name;
        if (!strcmp(flag, "-n"))
        {
            fielddesc_setfloat_const(&x->x_vis, 0);
        }
        else if (!strcmp(flag, "-v") && argc > 1)
        {
            fielddesc_setfloatarg(&x->x_vis, 1, argv+1);
            argc -= 1; argv += 1;
        }
        else if (!strcmp(flag, "-x"))
        {
            /* disable all mouse interaction */
            flags |= (NOMOUSERUN | NOMOUSEEDIT);
        }
        else if (!strcmp(flag, "-xr"))
        {
            /* disable mouse actions in run mode */
            flags |= NOMOUSERUN;
        }
        else if (!strcmp(flag, "-xe"))
        {
            /* disable mouse actions in edit mode */
            flags |= NOMOUSEEDIT;
        }
        else if (!strcmp(flag, "-xv"))
        {
            /* disable changing vertices in run mode */
            flags |= NOVERTICES;
        }
        else
        {
            pd_error(x, "%s: unknown flag '%s'...", classsym->s_name,
                flag);
        }
        argc--; argv++;
    }
    x->x_flags = flags;
    if ((flags & CLOSED) && argc)
        fielddesc_setfloatarg(&x->x_fillcolor, argc--, argv++);
    else fielddesc_setfloat_const(&x->x_fillcolor, 0);
    if (argc) fielddesc_setfloatarg(&x->x_outlinecolor, argc--, argv++);
    else fielddesc_setfloat_const(&x->x_outlinecolor, 0);
    if (argc) fielddesc_setfloatarg(&x->x_width, argc--, argv++);
    else fielddesc_setfloat_const(&x->x_width, 1);
    if (argc < 0) argc = 0;
    nxy =  (argc + (argc & 1));
    x->x_npoints = (nxy>>1);
    x->x_vec = (t_fielddesc *)t_getbytes(nxy * sizeof(t_fielddesc));
    for (i = 0, fd = x->x_vec; i < argc; i++, fd++, argv++)
        fielddesc_setfloatarg(fd, 1, argv);
    if (argc & 1) fielddesc_setfloat_const(fd, 0);

    return (x);
}

void curve_float(t_curve *x, t_floatarg f)
{
    int viswas;
    if (x->x_vis.fd_type != A_FLOAT || x->x_vis.fd_var)
    {
        pd_error(x, "global vis/invis for a template with variable visibility");
        return;
    }
    viswas = (x->x_vis.fd_un.fd_float != 0);

    if ((f != 0 && viswas) || (f == 0 && !viswas))
        return;
    canvas_redrawallfortemplatecanvas(x->x_canvas, 2);
    fielddesc_setfloat_const(&x->x_vis, (f != 0));
    canvas_redrawallfortemplatecanvas(x->x_canvas, 1);
}

/* -------------------- widget behavior for curve ------------ */

static void curve_getrect(t_gobj *z, t_glist *glist,
    t_word *data, t_template *template, t_float basex, t_float basey,
    int *xp1, int *yp1, int *xp2, int *yp2)
{
    t_curve *x = (t_curve *)z;
    int i, n = x->x_npoints;
    t_fielddesc *f = x->x_vec;
    int x1 = 0x7fffffff, x2 = -0x7fffffff, y1 = 0x7fffffff, y2 = -0x7fffffff;
    if (!fielddesc_getfloat(&x->x_vis, template, data, 0) ||
        (glist->gl_edit && x->x_flags & NOMOUSEEDIT) ||
        (!glist->gl_edit && x->x_flags & NOMOUSERUN))
    {
        *xp1 = *yp1 = 0x7fffffff;
        *xp2 = *yp2 = -0x7fffffff;
        return;
    }
    for (i = 0, f = x->x_vec; i < n; i++, f += 2)
    {
        int xloc = glist_xtopixels(glist,
            basex + fielddesc_getcoord(f, template, data, 0));
        int yloc = glist_ytopixels(glist,
            basey + fielddesc_getcoord(f+1, template, data, 0));
        if (xloc < x1) x1 = xloc;
        if (xloc > x2) x2 = xloc;
        if (yloc < y1) y1 = yloc;
        if (yloc > y2) y2 = yloc;
    }
    *xp1 = x1;
    *yp1 = y1;
    *xp2 = x2;
    *yp2 = y2;
}

static void curve_displace(t_gobj *z, t_glist *glist,
    t_word *data, t_template *template, t_float basex, t_float basey,
    int dx, int dy)
{
    /* refuse */
}

static void curve_select(t_gobj *z, t_glist *glist,
    t_word *data, t_template *template, t_float basex, t_float basey,
    int state)
{
    /* fill in later */
}

static void curve_activate(t_gobj *z, t_glist *glist,
    t_word *data, t_template *template, t_float basex, t_float basey,
    int state)
{
    /* fill in later */
}

#if 0
static int rangecolor(int n)    /* 0 to 9 in 5 steps */
{
    int n2 = n/2;               /* 0 to 4 */
    int ret = (n2 << 6);        /* 0 to 256 in 5 steps */
    if (ret > 255) ret = 255;
    return (ret);
}
#endif

static int rangecolor(int n)    /* 0 to 9 in 5 steps */
{
    int n2 = (n == 9 ? 8 : n);               /* 0 to 8 */
    int ret = (n2 << 5);        /* 0 to 256 in 9 steps */
    if (ret > 255) ret = 255;
    return (ret);
}

static int numbertocolor(int n)
{
<<<<<<< HEAD
    int red, green, blue;
    if (n < 0) n = 0;
    red = n / 100;
    green = ((n / 10) % 10);
    blue = n % 10;
    sprintf(s, "#%2.2x%2.2x%2.2x", rangecolor(red), rangecolor(green),
        rangecolor(blue));
=======
    int red, blue, green, color = 0;
    if (n < 0) n = 0;
    red = n / 100;
    blue = ((n / 10) % 10);
    green = n % 10;
    color |= rangecolor(red)   << 16;
    color |= rangecolor(blue)  <<  8;
    color |= rangecolor(green) <<  0;
    return color;
>>>>>>> f22066b0
}

static void curve_vis(t_gobj *z, t_glist *glist,
    t_word *data, t_template *template, t_float basex, t_float basey,
    int vis)
{
    t_curve *x = (t_curve *)z;
    int i, n = x->x_npoints;
    t_fielddesc *f = x->x_vec;
    char tag0[80], tag[80];
    const char*tags[] = {tag, tag0, "curve"};
        /* see comment in plot_vis() */
    if (vis && !fielddesc_getfloat(&x->x_vis, template, data, 0))
        return;
    sprintf(tag0, "curve%lx", x);
    sprintf(tag , "curve%lx_data%lx", x, data);
    if (vis)
    {
        if (n > 1)
        {
            int flags = x->x_flags, closed = (flags & CLOSED);
            t_float width = fielddesc_getfloat(&x->x_width, template, data, 1);
            int outline;
            t_word pix[200];

            if (n > 100)
                n = 100;
                /* calculate the pixel values before we start printing
                out the TK message so that "error" printout won't be
                interspersed with it.  Only show up to 100 points so we don't
                have to allocate memory here. */
            for (i = 0, f = x->x_vec; i < n; i++, f += 2)
            {
                pix[2*i].w_float = glist_xtopixels(glist,
                    basex + fielddesc_getcoord(f, template, data, 1));
                pix[2*i+1].w_float = glist_ytopixels(glist,
                    basey + fielddesc_getcoord(f+1, template, data, 1));
            }
            if (width < 1) width = 1;
            if (glist->gl_isgraph)
                width *= glist_getzoom(glist);
            outline = numbertocolor(
                fielddesc_getfloat(&x->x_outlinecolor, template, data, 1));

            pdgui_vmess(0, "crr iiii rf ri rS",
                glist_getcanvas(glist), "create",
                (flags & CLOSED)?"polygon":"line",
                0, 0, 0, 0,
                "-width", width,
                "-smooth", !!(flags & BEZ),
                "-tags", 3, tags);

            pdgui_vmess(0, "crs w",
                glist_getcanvas(glist), "coords", tag,
                2*n, pix);

            if (flags & CLOSED)
            {
                int fill = numbertocolor(
                    fielddesc_getfloat(&x->x_fillcolor, template, data, 1));
                pdgui_vmess(0, "crs rk rk",
                    glist_getcanvas(glist), "itemconfigure", tag,
                    "-fill", fill,
                    "-outline", outline);
            } else
                pdgui_vmess(0, "crs rk",
                    glist_getcanvas(glist), "itemconfigure", tag,
                    "-fill", outline);
        }
        else post("warning: drawing shapes need at least two points to be graphed");
    }
    else
    {
        if (n > 1)
            pdgui_vmess(0, "crs", glist_getcanvas(glist), "delete", tag);
    }
}

    /* LATER protect against the template changing or the scalar disappearing
    probably by attaching a gpointer here ... */

static void curve_motionfn(void *z, t_floatarg dx, t_floatarg dy, t_floatarg up)
{
    t_curve *x = (t_curve *)z;
    t_fielddesc *f = x->x_vec + TEMPLATE->curve_motion_field;
    t_atom at;
    if (up != 0)
        return;
    if (!gpointer_check(&TEMPLATE->curve_motion_gpointer, 0))
    {
        post("curve_motion: scalar disappeared");
        return;
    }
    TEMPLATE->curve_motion_xcumulative += dx;
    TEMPLATE->curve_motion_ycumulative += dy;
    if (f->fd_var && (dx != 0))
    {
        fielddesc_setcoord(f, TEMPLATE->curve_motion_template,
            TEMPLATE->curve_motion_wp,
            TEMPLATE->curve_motion_xbase +
            TEMPLATE->curve_motion_xcumulative * TEMPLATE->curve_motion_xper,
                1);
    }
    if ((f+1)->fd_var && (dy != 0))
    {
        fielddesc_setcoord(f+1, TEMPLATE->curve_motion_template,
            TEMPLATE->curve_motion_wp,
            TEMPLATE->curve_motion_ybase +
            TEMPLATE->curve_motion_ycumulative * TEMPLATE->curve_motion_yper,
                1);
    }
        /* LATER figure out what to do to notify for an array? */
    if (TEMPLATE->curve_motion_scalar)
        template_notifyforscalar(TEMPLATE->curve_motion_template,
            TEMPLATE->curve_motion_glist,
            TEMPLATE->curve_motion_scalar, gensym("change"), 1, &at);
    if (TEMPLATE->curve_motion_scalar)
        scalar_redraw(TEMPLATE->curve_motion_scalar,
            TEMPLATE->curve_motion_glist);
    if (TEMPLATE->curve_motion_array)
        array_redraw(TEMPLATE->curve_motion_array,
            TEMPLATE->curve_motion_glist);
}

static int curve_click(t_gobj *z, t_glist *glist,
    t_word *data, t_template *template, t_scalar *sc, t_array *ap,
    t_float basex, t_float basey,
    int xpix, int ypix, int shift, int alt, int dbl, int doit)
{
    t_curve *x = (t_curve *)z;
    int i, n = x->x_npoints;
    int bestn = -1;
    int besterror = 0x7fffffff;
    t_fielddesc *f;
    if ((x->x_flags & NOMOUSERUN) || (x->x_flags & NOVERTICES) ||
        !fielddesc_getfloat(&x->x_vis, template, data, 0))
            return (0);
    for (i = 0, f = x->x_vec; i < n; i++, f += 2)
    {
        int xval = fielddesc_getcoord(f, template, data, 0),
            xloc = glist_xtopixels(glist, basex + xval);
        int yval = fielddesc_getcoord(f+1, template, data, 0),
            yloc = glist_ytopixels(glist, basey + yval);
        int xerr = xloc - xpix, yerr = yloc - ypix;
        if (!f->fd_var && !(f+1)->fd_var)
            continue;
        if (xerr < 0)
            xerr = -xerr;
        if (yerr < 0)
            yerr = -yerr;
        if (yerr > xerr)
            xerr = yerr;
        if (xerr < besterror)
        {
            TEMPLATE->curve_motion_xbase = xval;
            TEMPLATE->curve_motion_ybase = yval;
            besterror = xerr;
            bestn = i;
        }
    }
    if (besterror > 6)
        return (0);
    if (doit)
    {
        TEMPLATE->curve_motion_xper = glist_pixelstox(glist, 1)
            - glist_pixelstox(glist, 0);
        TEMPLATE->curve_motion_yper = glist_pixelstoy(glist, 1)
            - glist_pixelstoy(glist, 0);
        TEMPLATE->curve_motion_xcumulative = 0;
        TEMPLATE->curve_motion_ycumulative = 0;
        TEMPLATE->curve_motion_glist = glist;
        TEMPLATE->curve_motion_scalar = sc;
        TEMPLATE->curve_motion_array = ap;
        TEMPLATE->curve_motion_wp = data;
        TEMPLATE->curve_motion_field = 2*bestn;
        TEMPLATE->curve_motion_template = template;
        if (TEMPLATE->curve_motion_scalar)
            gpointer_setglist(&TEMPLATE->curve_motion_gpointer,
                TEMPLATE->curve_motion_glist, TEMPLATE->curve_motion_scalar);
        else gpointer_setarray(&TEMPLATE->curve_motion_gpointer,
                TEMPLATE->curve_motion_array, TEMPLATE->curve_motion_wp);
        glist_grab(glist, z, curve_motionfn, 0, xpix, ypix);
    }
    return (1);
}

const t_parentwidgetbehavior curve_widgetbehavior =
{
    curve_getrect,
    curve_displace,
    curve_select,
    curve_activate,
    curve_vis,
    curve_click,
};

static void curve_free(t_curve *x)
{
    t_freebytes(x->x_vec, 2 * x->x_npoints * sizeof(*x->x_vec));
}

static void curve_setup(void)
{
    curve_class = class_new(gensym("drawpolygon"), (t_newmethod)curve_new,
        (t_method)curve_free, sizeof(t_curve), 0, A_GIMME, 0);
    class_setdrawcommand(curve_class);
    class_addcreator((t_newmethod)curve_new, gensym("drawcurve"),
        A_GIMME, 0);
    class_addcreator((t_newmethod)curve_new, gensym("filledpolygon"),
        A_GIMME, 0);
    class_addcreator((t_newmethod)curve_new, gensym("filledcurve"),
        A_GIMME, 0);
    class_sethelpsymbol(curve_class, gensym("draw-shapes"));
    class_setparentwidget(curve_class, &curve_widgetbehavior);
    class_addfloat(curve_class, curve_float);
}

/* --------- plots for showing arrays --------------- */

t_class *plot_class;

typedef struct _plot
{
    t_object x_obj;
    t_canvas *x_canvas;
    t_fielddesc x_outlinecolor;
    t_fielddesc x_width;
    t_fielddesc x_xloc;
    t_fielddesc x_yloc;
    t_fielddesc x_xinc;
    t_fielddesc x_style;
    t_fielddesc x_data;
    t_fielddesc x_xpoints;
    t_fielddesc x_ypoints;
    t_fielddesc x_wpoints;
    t_fielddesc x_vis;          /* visible */
    t_fielddesc x_scalarvis;    /* true if drawing the scalar at each point */
    t_fielddesc x_edit;         /* enable/disable mouse editing */
} t_plot;

static void *plot_new(t_symbol *classsym, int argc, t_atom *argv)
{
    t_plot *x = (t_plot *)pd_new(plot_class);
    int defstyle = PLOTSTYLE_POLY;
    x->x_canvas = canvas_getcurrent();

    fielddesc_setfloat_var(&x->x_xpoints, gensym("x"));
    fielddesc_setfloat_var(&x->x_ypoints, gensym("y"));
    fielddesc_setfloat_var(&x->x_wpoints, gensym("w"));

    fielddesc_setfloat_const(&x->x_vis, 1);
    fielddesc_setfloat_const(&x->x_scalarvis, 1);
    fielddesc_setfloat_const(&x->x_edit, 1);
    while (1)
    {
        t_symbol *firstarg = atom_getsymbolarg(0, argc, argv);
        if (!strcmp(firstarg->s_name, "curve") ||
            !strcmp(firstarg->s_name, "-c"))
        {
            defstyle = PLOTSTYLE_BEZ;
            argc--, argv++;
        }
        else if (!strcmp(firstarg->s_name, "-v") && argc > 1)
        {
            fielddesc_setfloatarg(&x->x_vis, 1, argv+1);
            argc -= 2; argv += 2;
        }
        else if (!strcmp(firstarg->s_name, "-vs") && argc > 1)
        {
            fielddesc_setfloatarg(&x->x_scalarvis, 1, argv+1);
            argc -= 2; argv += 2;
        }
        else if (!strcmp(firstarg->s_name, "-x") && argc > 1)
        {
            fielddesc_setfloatarg(&x->x_xpoints, 1, argv+1);
            argc -= 2; argv += 2;
        }
        else if (!strcmp(firstarg->s_name, "-y") && argc > 1)
        {
            fielddesc_setfloatarg(&x->x_ypoints, 1, argv+1);
            argc -= 2; argv += 2;
        }
        else if (!strcmp(firstarg->s_name, "-w") && argc > 1)
        {
            fielddesc_setfloatarg(&x->x_wpoints, 1, argv+1);
            argc -= 2; argv += 2;
        }
        else if (!strcmp(firstarg->s_name, "-e") && argc > 1)
        {
            fielddesc_setfloatarg(&x->x_edit, 1, argv+1);
            argc -= 2; argv += 2;
        }
        else if (!strcmp(firstarg->s_name, "-n"))
        {
            fielddesc_setfloat_const(&x->x_vis, 0);
            argc--; argv++;
        }
        else if (*firstarg->s_name == '-')
        {
            pd_error(x, "%s: unknown flag '%s'...", classsym->s_name,
                firstarg->s_name);
            argc--; argv++;
        }
        else break;
    }
    if (argc) fielddesc_setarrayarg(&x->x_data, argc--, argv++);
    else fielddesc_setfloat_const(&x->x_data, 1);
    if (argc) fielddesc_setfloatarg(&x->x_outlinecolor, argc--, argv++);
    else fielddesc_setfloat_const(&x->x_outlinecolor, 0);
    if (argc) fielddesc_setfloatarg(&x->x_width, argc--, argv++);
    else fielddesc_setfloat_const(&x->x_width, 1);
    if (argc) fielddesc_setfloatarg(&x->x_xloc, argc--, argv++);
    else fielddesc_setfloat_const(&x->x_xloc, 1);
    if (argc) fielddesc_setfloatarg(&x->x_yloc, argc--, argv++);
    else fielddesc_setfloat_const(&x->x_yloc, 1);
    if (argc) fielddesc_setfloatarg(&x->x_xinc, argc--, argv++);
    else fielddesc_setfloat_const(&x->x_xinc, 1);
    if (argc) fielddesc_setfloatarg(&x->x_style, argc--, argv++);
    else fielddesc_setfloat_const(&x->x_style, defstyle);
    return (x);
}

void plot_float(t_plot *x, t_floatarg f)
{
    int viswas;
    if (x->x_vis.fd_type != A_FLOAT || x->x_vis.fd_var)
    {
        pd_error(x, "global vis/invis for a template with variable visibility");
        return;
    }
    viswas = (x->x_vis.fd_un.fd_float != 0);

    if ((f != 0 && viswas) || (f == 0 && !viswas))
        return;
    canvas_redrawallfortemplatecanvas(x->x_canvas, 2);
    fielddesc_setfloat_const(&x->x_vis, (f != 0));
    canvas_redrawallfortemplatecanvas(x->x_canvas, 1);
}

/* -------------------- widget behavior for plot ------------ */


    /* get everything we'll need from the owner template of the array being
    plotted. Not used for garrays, but see below */
static int plot_readownertemplate(t_plot *x,
    t_word *data, t_template *ownertemplate,
    t_symbol **elemtemplatesymp, t_array **arrayp,
    t_float *linewidthp, t_float *xlocp, t_float *xincp, t_float *ylocp,
    t_float *stylep, t_float *visp, t_float *scalarvisp, t_float *editp,
    t_fielddesc **xfield, t_fielddesc **yfield, t_fielddesc **wfield)
{
    int arrayonset, type;
    t_symbol *elemtemplatesym;
    t_array *array;

        /* find the data and verify it's an array */
    if (x->x_data.fd_type != A_ARRAY || !x->x_data.fd_var)
    {
        pd_error(0, "plot: needs an array field");
        return (-1);
    }
    if (!template_find_field(ownertemplate, x->x_data.fd_un.fd_varsym,
        &arrayonset, &type, &elemtemplatesym))
    {
        pd_error(0, "plot: %s: no such field", x->x_data.fd_un.fd_varsym->s_name);
        return (-1);
    }
    if (type != DT_ARRAY)
    {
        pd_error(0, "plot: %s: not an array", x->x_data.fd_un.fd_varsym->s_name);
        return (-1);
    }
    array = *(t_array **)(((char *)data) + arrayonset);
    *linewidthp = fielddesc_getfloat(&x->x_width, ownertemplate, data, 1);
    *xlocp = fielddesc_getfloat(&x->x_xloc, ownertemplate, data, 1);
    *xincp = fielddesc_getfloat(&x->x_xinc, ownertemplate, data, 1);
    *ylocp = fielddesc_getfloat(&x->x_yloc, ownertemplate, data, 1);
    *stylep = fielddesc_getfloat(&x->x_style, ownertemplate, data, 1);
    *visp = fielddesc_getfloat(&x->x_vis, ownertemplate, data, 1);
    *scalarvisp = fielddesc_getfloat(&x->x_scalarvis, ownertemplate, data, 1);
    *editp = fielddesc_getfloat(&x->x_edit, ownertemplate, data, 1);
    *elemtemplatesymp = elemtemplatesym;
    *arrayp = array;
    *xfield = &x->x_xpoints;
    *yfield = &x->x_ypoints;
    *wfield = &x->x_wpoints;
    return (0);
}

    /* get everything else you could possibly need about a plot,
    either for plot's own purposes or for plotting a "garray" */
int array_getfields(t_symbol *elemtemplatesym,
    t_canvas **elemtemplatecanvasp,
    t_template **elemtemplatep, int *elemsizep,
    t_fielddesc *xfielddesc, t_fielddesc *yfielddesc, t_fielddesc *wfielddesc,
    int *xonsetp, int *yonsetp, int *wonsetp)
{
    int arrayonset, elemsize, yonset, wonset, xonset, type;
    t_template *elemtemplate;
    t_symbol *dummy, *varname;
    t_canvas *elemtemplatecanvas = 0;

        /* the "float" template is special in not having to have a canvas;
        template_findbyname is hardwired to return a predefined
        template. */

    if (!(elemtemplate =  template_findbyname(elemtemplatesym)))
    {
        pd_error(0, "plot: %s: no such template", elemtemplatesym->s_name);
        return (-1);
    }
    if (!((elemtemplatesym == &s_float) ||
        (elemtemplatecanvas = template_findcanvas(elemtemplate))))
    {
        pd_error(0, "plot: %s: no canvas for this template", elemtemplatesym->s_name);
        return (-1);
    }
    elemsize = elemtemplate->t_n * sizeof(t_word);
    if (yfielddesc && yfielddesc->fd_var)
        varname = yfielddesc->fd_un.fd_varsym;
    else varname = gensym("y");
    if (!template_find_field(elemtemplate, varname, &yonset, &type, &dummy)
        || type != DT_FLOAT)
            yonset = -1;
    if (xfielddesc && xfielddesc->fd_var)
        varname = xfielddesc->fd_un.fd_varsym;
    else varname = gensym("x");
    if (!template_find_field(elemtemplate, varname, &xonset, &type, &dummy)
        || type != DT_FLOAT)
            xonset = -1;
    if (wfielddesc && wfielddesc->fd_var)
        varname = wfielddesc->fd_un.fd_varsym;
    else varname = gensym("w");
    if (!template_find_field(elemtemplate, varname, &wonset, &type, &dummy)
        || type != DT_FLOAT)
            wonset = -1;

        /* fill in slots for return values */
    *elemtemplatecanvasp = elemtemplatecanvas;
    *elemtemplatep = elemtemplate;
    *elemsizep = elemsize;
    *xonsetp = xonset;
    *yonsetp = yonset;
    *wonsetp = wonset;
    return (0);
}

static void plot_getrect(t_gobj *z, t_glist *glist,
    t_word *data, t_template *template, t_float basex, t_float basey,
    int *xp1, int *yp1, int *xp2, int *yp2)
{
    t_plot *x = (t_plot *)z;
    int elemsize, yonset, wonset, xonset;
    t_canvas *elemtemplatecanvas;
    t_template *elemtemplate;
    t_symbol *elemtemplatesym;
    t_float linewidth, xloc, xinc, yloc, style, yval, vis, scalarvis, edit;
    double xsum;
    t_array *array;
    int x1 = 0x7fffffff, y1 = 0x7fffffff, x2 = -0x7fffffff, y2 = -0x7fffffff;
    int i;
    t_float xpix, ypix, wpix;
    t_fielddesc *xfielddesc, *yfielddesc, *wfielddesc;
        /* if we're the only plot in the glist claim the whole thing */
    if (glist->gl_list && !glist->gl_list->g_next)
    {
        *xp1 = *yp1 = -0x7fffffff;
        *xp2 = *yp2 = 0x7fffffff;
        return;
    }
    if (!plot_readownertemplate(x, data, template,
        &elemtemplatesym, &array, &linewidth, &xloc, &xinc, &yloc, &style,
            &vis, &scalarvis, &edit, &xfielddesc, &yfielddesc, &wfielddesc) &&
                (vis != 0) &&
            !array_getfields(elemtemplatesym, &elemtemplatecanvas,
                &elemtemplate, &elemsize,
                xfielddesc, yfielddesc, wfielddesc,
                &xonset, &yonset, &wonset))
    {
            /* if it has more than 2000 points, just check 1000 of them. */
        int incr = (array->a_n <= 2000 ? 1 : array->a_n / 1000);
        for (i = 0, xsum = 0; i < array->a_n; i += incr)
        {
            t_float usexloc, useyloc;
            t_gobj *y;
                /* get the coords of the point proper */
            array_getcoordinate(glist, (char *)(array->a_vec) + i * elemsize,
                xonset, yonset, wonset, i, basex + xloc, basey + yloc, xinc,
                xfielddesc, yfielddesc, wfielddesc, &xpix, &ypix, &wpix);
            if (xpix < x1)
                x1 = xpix;
            if (xpix > x2)
                x2 = xpix;
            if (ypix - wpix < y1)
                y1 = ypix - wpix;
            if (ypix + wpix > y2)
                y2 = ypix + wpix;

            if (scalarvis != 0)
            {
                    /* check also the drawing instructions for the scalar */
                if (xonset >= 0)
                    usexloc = basex + xloc + fielddesc_cvttocoord(xfielddesc,
                        *(t_float *)(((char *)(array->a_vec) + elemsize * i)
                            + xonset));
                else usexloc = basex + xsum, xsum += xinc;
                if (yonset >= 0)
                    yval = *(t_float *)(((char *)(array->a_vec) + elemsize * i)
                        + yonset);
                else yval = 0;
                useyloc = basey + yloc + fielddesc_cvttocoord(yfielddesc, yval);
                for (y = elemtemplatecanvas->gl_list; y; y = y->g_next)
                {
                    int xx1, xx2, yy1, yy2;
                    const t_parentwidgetbehavior *wb =
                        pd_getparentwidget(&y->g_pd);
                    if (!wb) continue;
                    (*wb->w_parentgetrectfn)(y, glist,
                        (t_word *)((char *)(array->a_vec) + elemsize * i),
                            elemtemplate, usexloc, useyloc,
                                &xx1, &yy1, &xx2, &yy2);
                    if (xx1 < x1)
                        x1 = xx1;
                    if (yy1 < y1)
                        y1 = yy1;
                     if (xx2 > x2)
                        x2 = xx2;
                    if (yy2 > y2)
                        y2 = yy2;
                }
            }
        }
    }

    *xp1 = x1;
    *yp1 = y1;
    *xp2 = x2;
    *yp2 = y2;
}

static void plot_displace(t_gobj *z, t_glist *glist,
    t_word *data, t_template *template, t_float basex, t_float basey,
    int dx, int dy)
{
        /* not yet */
}

static void plot_select(t_gobj *z, t_glist *glist,
    t_word *data, t_template *template, t_float basex, t_float basey,
    int state)
{
    /* not yet */
}

static void plot_activate(t_gobj *z, t_glist *glist,
    t_word *data, t_template *template, t_float basex, t_float basey,
    int state)
{
        /* not yet */
}

#define CLIP(x) ((x) < 1e20 && (x) > -1e20 ? x : 0)

static void plot_vis(t_gobj *z, t_glist *glist,
    t_word *data, t_template *template, t_float basex, t_float basey,
    int tovis)
{
    t_plot *x = (t_plot *)z;
    int elemsize, yonset, wonset, xonset, i;
    t_canvas *elemtemplatecanvas;
    t_template *elemtemplate;
    t_symbol *elemtemplatesym;
    t_float linewidth, xloc, xinc, yloc, style, yval,
        vis, scalarvis, edit;
    double xsum;
    t_array *array;
    int nelem;
    char *elem;
    t_fielddesc *xfielddesc, *yfielddesc, *wfielddesc;
    char tag[80], tag0[80];
    const char*tags[] = {tag, tag0, "array"};
        /* even if the array is "invisible", if its visibility is
        set by an instance variable you have to explicitly erase it,
        because the flag could earlier have been on when we were getting
        drawn.  Rather than look to try to find out whether we're
        visible we just do the erasure.  At the TK level this should
        cause no action because the tag matches nobody.  LATER we
        might want to optimize this somehow.  Ditto the "vis()" routines
        for other drawing instructions. */

    if (plot_readownertemplate(x, data, template,
        &elemtemplatesym, &array, &linewidth, &xloc, &xinc, &yloc, &style,
        &vis, &scalarvis, &edit, &xfielddesc, &yfielddesc, &wfielddesc) ||
            ((vis == 0) && tovis) /* see above for 'tovis' */
            || array_getfields(elemtemplatesym, &elemtemplatecanvas,
                &elemtemplate, &elemsize, xfielddesc, yfielddesc, wfielddesc,
                &xonset, &yonset, &wonset))
                    return;
    nelem = array->a_n;
    elem = (char *)array->a_vec;

    sprintf(tag , "plot%lx", data);
        /* a tag that uniquely identifies the sub-plot */
    sprintf(tag0, "plot%lx_array%lx_onset%+d%+d%+d", data, elem, wonset, xonset, yonset);

    if (glist->gl_isgraph)
        linewidth *= glist_getzoom(glist);

    if (tovis)
    {
         /* we use t_word because pdgui_vmess() has a convenient FLOATWORDS type
          * FLOATARRAY is impractical (as it sends a list, and the GUI expects arguments)
          */
        t_word coordinates[1024*2];

        if (style == PLOTSTYLE_POINTS)
        {
            t_float minyval = 1e20, maxyval = -1e20;
            int ndrawn = 0;
            int color = numbertocolor(
                fielddesc_getfloat(&x->x_outlinecolor, template, data, 1));

            for (xsum = basex + xloc, i = 0; i < nelem; i++)
            {
                t_float yval, xpix, ypix, nextxloc, usexloc;
                int ixpix, inextx;

                if (xonset >= 0)
                {
                    usexloc = basex + xloc +
                        *(t_float *)((elem + elemsize * i) + xonset);
                    ixpix = glist_xtopixels(glist,
                        fielddesc_cvttocoord(xfielddesc, usexloc));
                    inextx = ixpix + 2;
                }
                else
                {
                    usexloc = xsum;
                    xsum += xinc;
                    ixpix = glist_xtopixels(glist,
                        fielddesc_cvttocoord(xfielddesc, usexloc));
                    inextx = glist_xtopixels(glist,
                        fielddesc_cvttocoord(xfielddesc, xsum));
                }

                if (yonset >= 0)
                    yval = yloc + *(t_float *)((elem + elemsize * i) + yonset);
                else yval = 0;
                yval = CLIP(yval);
                if (yval < minyval)
                    minyval = yval;
                if (yval > maxyval)
                    maxyval = yval;
                if (i == nelem-1 || inextx != ixpix)
                {

                    pdgui_vmess(0, "crr iiii rk rf rS",
                        glist_getcanvas(glist), "create", "rectangle",
                        ixpix , (int) glist_ytopixels(glist, basey + fielddesc_cvttocoord(yfielddesc, minyval)),
                        inextx, (int)(glist_ytopixels(glist, basey + fielddesc_cvttocoord(yfielddesc, maxyval)) + linewidth),
                        "-fill", color,
                        "-width", 0.,
                        "-tags", 3, tags);
                    ndrawn++;
                    minyval = 1e20;
                    maxyval = -1e20;
                }
                if (ndrawn > 2000) break;
            }
        }
        else
        {
            int outline = numbertocolor(
                fielddesc_getfloat(&x->x_outlinecolor, template, data, 1));
            int lastpixel = -1, ndrawn = 0;
            t_float yval = 0, wval = 0, xpix;
            int ixpix = 0;
                /* draw the trace */


            if (wonset >= 0)
            {
                    /* found "w" field which controls linewidth.  The trace is
                    a filled polygon with 2n points. */
                for (i = 0, xsum = xloc; i < nelem; i++)
                {
                    t_float usexloc;
                    if (xonset >= 0)
                        usexloc = xloc + *(t_float *)((elem + elemsize * i)
                            + xonset);
                    else usexloc = xsum, xsum += xinc;
                    if (yonset >= 0)
                        yval = *(t_float *)((elem + elemsize * i) + yonset);
                    else yval = 0;
                    yval = CLIP(yval);
                    wval = *(t_float *)((elem + elemsize * i) + wonset);
                    wval = CLIP(wval);
                    xpix = glist_xtopixels(glist,
                        basex + fielddesc_cvttocoord(xfielddesc, usexloc));
                    ixpix = xpix + 0.5;
                    if (xonset >= 0 || ixpix != lastpixel)
                    {
                        coordinates[ndrawn*2+0].w_float = ixpix;
                        coordinates[ndrawn*2+1].w_float = glist_ytopixels(
                            glist,
                            basey
                            + yloc
                            + fielddesc_cvttocoord(yfielddesc, yval)
                            - fielddesc_cvttocoord(wfielddesc, wval));
                        ndrawn++;
                    }
                    lastpixel = ixpix;
                    if (ndrawn*2 >= sizeof(coordinates)/sizeof(*coordinates))
                        goto ouch;
                }
                lastpixel = -1;
                for (i = nelem-1; i >= 0; i--)
                {
                    t_float usexloc;
                    if (xonset >= 0)
                        usexloc = xloc + *(t_float *)((elem + elemsize * i)
                            + xonset);
                    else xsum -= xinc, usexloc = xsum;
                    if (yonset >= 0)
                        yval = *(t_float *)((elem + elemsize * i) + yonset);
                    else yval = 0;
                    yval = CLIP(yval);
                    wval = *(t_float *)((elem + elemsize * i) + wonset);
                    wval = CLIP(wval);
                    xpix = glist_xtopixels(glist,
                        basex + fielddesc_cvttocoord(xfielddesc, usexloc));
                    ixpix = xpix + 0.5;
                    if (xonset >= 0 || ixpix != lastpixel)
                    {
                        coordinates[ndrawn*2+0].w_float = ixpix;
                        coordinates[ndrawn*2+1].w_float = glist_ytopixels(
                            glist,
                            basey
                            + yloc
                            + fielddesc_cvttocoord(yfielddesc, yval)
                            + fielddesc_cvttocoord(wfielddesc, wval));
                        ndrawn++;
                    }
                    lastpixel = ixpix;
                    if (ndrawn*2 >= sizeof(coordinates)/sizeof(*coordinates))
                        goto ouch;
                }

                    /* TK will complain if there aren't at least 3 points.
                    There should be at least two already. */
                if (ndrawn < 4)
                {
                    coordinates[ndrawn*2+0].w_float = ixpix + 10;
                    coordinates[ndrawn*2+1].w_float = glist_ytopixels(
                        glist,
                        basey
                        + yloc
                        + fielddesc_cvttocoord(yfielddesc, yval)
                        - fielddesc_cvttocoord(wfielddesc, wval));
                    ndrawn++;

                    coordinates[ndrawn*2+0].w_float = ixpix + 10;
                    coordinates[ndrawn*2+1].w_float = glist_ytopixels(
                        glist,
                        basey
                        + yloc
                        + fielddesc_cvttocoord(yfielddesc, yval)
                        + fielddesc_cvttocoord(wfielddesc, wval));
                    ndrawn++;
                }
            ouch:

                pdgui_vmess(0, "crr ri rk rk ri rS",
                    glist_getcanvas(glist), "create", "polygon",
                    "-width", (glist->gl_isgraph ? glist_getzoom(glist) : 1),
                    "-fill", outline,
                    "-outline", outline,
                    "-smooth", (style == PLOTSTYLE_BEZ),
                    "-tags", 3, tags);

                pdgui_vmess(0, "crs w",
                    glist_getcanvas(glist), "coords", tag0,
                    ndrawn*2, coordinates);
            }
            else if (linewidth > 0)
            {
                    /* no "w" field.  If the linewidth is positive, draw a
                    segmented line with the requested width; otherwise don't
                    draw the trace at all. */
                for (i = 0, xsum = xloc; i < nelem; i++)
                {
                    t_float usexloc;
                    if (xonset >= 0)
                        usexloc = xloc + *(t_float *)((elem + elemsize * i)
                            + xonset);
                    else usexloc = xsum, xsum += xinc;
                    if (yonset >= 0)
                        yval = *(t_float *)((elem + elemsize * i) + yonset);
                    else yval = 0;
                    yval = CLIP(yval);


                    xpix = glist_xtopixels(glist,
                        basex + fielddesc_cvttocoord(xfielddesc, usexloc));
                    ixpix = xpix + 0.5;
                    if (xonset >= 0 || ixpix != lastpixel)
                    {
                        coordinates[ndrawn*2+0].w_float = ixpix;
                        coordinates[ndrawn*2+1].w_float = glist_ytopixels(
                            glist,
                            basey
                            + yloc
                            + fielddesc_cvttocoord(yfielddesc, yval));
                        ndrawn++;
                    }
                    lastpixel = ixpix;
                    if (ndrawn*2 >= sizeof(coordinates)/sizeof(*coordinates)) break;
                }

                    /* TK will complain if there aren't at least 2 points... */
                if (ndrawn == 1)
                {
                    coordinates[2].w_float = ixpix + 10;
                    coordinates[3].w_float = glist_ytopixels(glist, basey + yloc + fielddesc_cvttocoord(yfielddesc, yval));
                    ndrawn = 2;
                }

                if(ndrawn)
                {
                    pdgui_vmess(0, "crr iiii rf rk ri rS",
                        glist_getcanvas(glist), "create", "line",
                        0, 0, 0, 0,
                        "-width", linewidth,
                        "-fill", outline,
                        "-smooth", (style == PLOTSTYLE_BEZ),
                        "-tags", 3, tags);
                    pdgui_vmess(0, "crs w",
                        glist_getcanvas(glist), "coords", tag0,
                        ndrawn*2, coordinates);
                }
            }
        }
            /* We're done with the outline; now draw all the points.
            This code is inefficient since the template has to be
            searched for drawing instructions for every last point. */
        if (scalarvis != 0)
        {
            for (xsum = xloc, i = 0; i < nelem; i++)
            {
                t_float usexloc, useyloc;
                t_gobj *y;
                if (xonset >= 0)
                    usexloc = basex + xloc +
                        *(t_float *)((elem + elemsize * i) + xonset);
                else usexloc = basex + xsum, xsum += xinc;
                if (yonset >= 0)
                    yval = *(t_float *)((elem + elemsize * i) + yonset);
                else yval = 0;
                useyloc = basey + yloc +
                    fielddesc_cvttocoord(yfielddesc, yval);
                for (y = elemtemplatecanvas->gl_list; y; y = y->g_next)
                {
                    const t_parentwidgetbehavior *wb =
                        pd_getparentwidget(&y->g_pd);
                    if (!wb) continue;
                    (*wb->w_parentvisfn)(y, glist,
                        (t_word *)(elem + elemsize * i),
                            elemtemplate, usexloc, useyloc, tovis);
                }
            }
        }
    }
    else
    {
            /* un-draw the individual points */
        if (scalarvis != 0)
        {
            int i;
            for (i = 0; i < nelem; i++)
            {
                t_gobj *y;
                for (y = elemtemplatecanvas->gl_list; y; y = y->g_next)
                {
                    const t_parentwidgetbehavior *wb =
                        pd_getparentwidget(&y->g_pd);
                    if (!wb) continue;
                    (*wb->w_parentvisfn)(y, glist,
                        (t_word *)(elem + elemsize * i), elemtemplate,
                            0, 0, 0);
                }
            }
        }
            /* and then the trace */
        pdgui_vmess(0, "crs", glist_getcanvas(glist), "delete", tag);
    }
}

    /* LATER protect against the template changing or the scalar disappearing
    probably by attaching a gpointer here ... */

static void array_motionfn(void *z, t_floatarg dx, t_floatarg dy, t_floatarg up)
{
    if (up != 0)
        return;
    TEMPLATE->array_motion_xcumulative += dx * TEMPLATE->array_motion_xperpix;
    TEMPLATE->array_motion_ycumulative += dy * TEMPLATE->array_motion_yperpix;
    if (TEMPLATE->array_motion_xfield)
    {
            /* it's an x, y plot */
        int i;
        for (i = 0; i < TEMPLATE->array_motion_npoints; i++)
        {
            t_word *thisword = (t_word *)(((char *)TEMPLATE->array_motion_wp) +
                i * TEMPLATE->array_motion_elemsize);
            t_float xwas = fielddesc_getcoord(TEMPLATE->array_motion_xfield,
                TEMPLATE->array_motion_template, thisword, 1);
            t_float ywas = (TEMPLATE->array_motion_yfield ?
                fielddesc_getcoord(TEMPLATE->array_motion_yfield,
                    TEMPLATE->array_motion_template, thisword, 1) : 0);
            fielddesc_setcoord(TEMPLATE->array_motion_xfield,
                TEMPLATE->array_motion_template, thisword,
                    xwas + dx * TEMPLATE->array_motion_xperpix, 1);
            if (TEMPLATE->array_motion_yfield)
            {
                if (TEMPLATE->array_motion_fatten)
                {
                    if (i == 0)
                    {
                        t_float newy = ywas +
                            dy * TEMPLATE->array_motion_yperpix;
                        if (newy < 0)
                            newy = 0;
                        fielddesc_setcoord(TEMPLATE->array_motion_yfield,
                            TEMPLATE->array_motion_template, thisword, newy, 1);
                    }
                }
                else
                {
                    fielddesc_setcoord(TEMPLATE->array_motion_yfield,
                        TEMPLATE->array_motion_template, thisword,
                            ywas + dy * TEMPLATE->array_motion_yperpix, 1);
                }
            }
        }
    }
    else if (TEMPLATE->array_motion_yfield)
    {
            /* a y-only plot. */
        int thisx = TEMPLATE->array_motion_initx +
            TEMPLATE->array_motion_xcumulative + 0.5, x2;
        int increment, i, nchange;
        t_float newy = TEMPLATE->array_motion_ycumulative,
            oldy = fielddesc_getcoord(TEMPLATE->array_motion_yfield,
                TEMPLATE->array_motion_template,
                    (t_word *)(((char *)TEMPLATE->array_motion_wp) +
                        TEMPLATE->array_motion_elemsize *
                            TEMPLATE->array_motion_lastx),
                            1);
        t_float ydiff = newy - oldy;
        if (thisx < 0) thisx = 0;
        else if (thisx >= TEMPLATE->array_motion_npoints)
            thisx = TEMPLATE->array_motion_npoints - 1;
        increment = (thisx > TEMPLATE->array_motion_lastx ? -1 : 1);
        nchange = 1 + increment * (TEMPLATE->array_motion_lastx - thisx);

        for (i = 0, x2 = thisx; i < nchange; i++, x2 += increment)
        {
            fielddesc_setcoord(TEMPLATE->array_motion_yfield,
                TEMPLATE->array_motion_template,
                    (t_word *)(((char *)TEMPLATE->array_motion_wp) +
                        TEMPLATE->array_motion_elemsize * x2), newy, 1);
            if (nchange > 1)
                newy -= ydiff * (1./(nchange - 1));
         }
         TEMPLATE->array_motion_lastx = thisx;
    }
    if (TEMPLATE->array_motion_scalar)
        scalar_redraw(TEMPLATE->array_motion_scalar,
            TEMPLATE->array_motion_glist);
    if (TEMPLATE->array_motion_array)
        array_redraw(TEMPLATE->array_motion_array,
            TEMPLATE->array_motion_glist);
}

int scalar_doclick(t_word *data, t_template *template, t_scalar *sc,
    t_array *ap, struct _glist *owner,
    t_float xloc, t_float yloc, int xpix, int ypix,
    int shift, int alt, int dbl, int doit);

    /* try clicking on an element of the array as a scalar (if clicking
    on the trace of the array failed) */
static int array_doclick_element(t_array *array, t_glist *glist,
    t_symbol *elemtemplatesym,
    t_float xloc, t_float xinc, t_float yloc,
    t_fielddesc *xfield, t_fielddesc *yfield, t_fielddesc *wfield,
    int xpix, int ypix, int shift, int alt, int dbl, int doit)
{
    t_canvas *elemtemplatecanvas;
    t_template *elemtemplate;
    int elemsize, yonset, wonset, xonset, i, incr, hit;
    double xsum;

    if (elemtemplatesym == &s_float)
        return (0);
    if (array_getfields(elemtemplatesym, &elemtemplatecanvas,
        &elemtemplate, &elemsize, xfield, yfield, wfield,
            &xonset, &yonset, &wonset))
                return (0);
        /* if it has more than 2000 points, just check 300 of them. */
    if (array->a_n < 2000)
        incr = 1;
    else incr = array->a_n / 300;
    for (i = 0, xsum = 0; i < array->a_n; i += incr)
    {
        t_float usexloc, useyloc;
        if (xonset >= 0)
            usexloc = xloc + fielddesc_cvttocoord(xfield,
                *(t_float *)(((char *)(array->a_vec) + elemsize * i) + xonset));
        else usexloc = xloc + xsum, xsum += xinc;
        useyloc = yloc + (yonset >= 0 ? fielddesc_cvttocoord(yfield,
            *(t_float *)
                (((char *)(array->a_vec) + elemsize * i) + yonset)) : 0);

        if ((hit = scalar_doclick(
            (t_word *)((char *)(array->a_vec) + i * elemsize),
            elemtemplate, 0, array,
            glist, usexloc, useyloc,
            xpix, ypix, shift, alt, dbl, doit)))
                return (hit);
    }
    return (0);
}

static int array_doclick(t_array *array, t_glist *glist, t_scalar *sc,
    t_array *ap, t_symbol *elemtemplatesym,
    t_float xloc, t_float xinc, t_float yloc,
    t_float scalarvis, t_float edit,
    t_fielddesc *xfield, t_fielddesc *yfield, t_fielddesc *wfield,
    int xpix, int ypix, int shift, int alt, int dbl, int doit)
{
    t_canvas *elemtemplatecanvas;
    t_template *elemtemplate;
    int elemsize, yonset, wonset, xonset, i;

    if (!array_getfields(elemtemplatesym, &elemtemplatecanvas,
        &elemtemplate, &elemsize, xfield, yfield, wfield,
        &xonset, &yonset, &wonset))
    {
        t_float best = 100;
            /* if it has more than 2000 points, just check 1000 of them. */
        int incr = (array->a_n <= 2000 ? 1 : array->a_n / 1000);
        TEMPLATE->array_motion_elemsize = elemsize;
        TEMPLATE->array_motion_glist = glist;
        TEMPLATE->array_motion_scalar = sc;
        TEMPLATE->array_motion_array = ap;
        TEMPLATE->array_motion_template = elemtemplate;
        TEMPLATE->array_motion_xperpix = glist_dpixtodx(glist, 1);
        TEMPLATE->array_motion_yperpix = glist_dpixtody(glist, 1);
            /* if we're a garray, the only one here, and if we appear to have
            only a 'y' field, click always succeeds and furthermore we'll
            call "motion" later. */
        if (glist->gl_list && pd_class(&glist->gl_list->g_pd) == garray_class
            && !glist->gl_list->g_next &&
                elemsize == sizeof(t_word))
        {
            int xval = glist_pixelstox(glist, xpix);
            if (xval < 0)
                xval = 0;
            else if (xval >= array->a_n)
                xval = array->a_n - 1;
            TEMPLATE->array_motion_yfield = yfield;
            TEMPLATE->array_motion_ycumulative = glist_pixelstoy(glist, ypix);
            TEMPLATE->array_motion_fatten = 0;
            TEMPLATE->array_motion_xfield = 0;
            TEMPLATE->array_motion_xcumulative = 0;
            TEMPLATE->array_motion_lastx = TEMPLATE->array_motion_initx = xval;
            TEMPLATE->array_motion_npoints = array->a_n;
            TEMPLATE->array_motion_wp = (t_word *)((char *)array->a_vec);
            if (doit)
            {
                fielddesc_setcoord(yfield, elemtemplate,
                    (t_word *)(((char *)array->a_vec) + elemsize * xval),
                        glist_pixelstoy(glist, ypix), 1);
                glist_grab(glist, 0, array_motionfn, 0, xpix, ypix);
                if (TEMPLATE->array_motion_scalar)
                    scalar_redraw(TEMPLATE->array_motion_scalar,
                        TEMPLATE->array_motion_glist);
                if (TEMPLATE->array_motion_array)
                    array_redraw(TEMPLATE->array_motion_array,
                        TEMPLATE->array_motion_glist);
            }
        }
        else
        {
                /* First we get the closest distance to any element */
            for (i = 0; i < array->a_n; i += incr)
            {
                t_float pxpix, pypix, pwpix, dx, dy;
                array_getcoordinate(glist,
                    (char *)(array->a_vec) + i * elemsize,
                    xonset, yonset, wonset, i, xloc, yloc, xinc,
                    xfield, yfield, wfield, &pxpix, &pypix, &pwpix);
                if (pwpix < 4)
                    pwpix = 4;
                dx = pxpix - xpix;
                if (dx < 0) dx = -dx;
                if (dx > 8)
                    continue;
                dy = pypix - ypix;
                if (dy < 0) dy = -dy;
                if (dx + dy < best)
                    best = dx + dy;
                if (wonset >= 0)
                {
                    dy = (pypix + pwpix) - ypix;
                    if (dy < 0) dy = -dy;
                    if (dx + dy < best)
                        best = dx + dy;
                    dy = (pypix - pwpix) - ypix;
                    if (dy < 0) dy = -dy;
                    if (dx + dy < best)
                        best = dx + dy;
                }
            }
                /* If we're not too close, we first try to click a scalar
                (if visible). This would not affect the array */
            if (best > 8)
            {
                if (scalarvis != 0)
                {
                    return (array_doclick_element(array, glist,
                        elemtemplatesym, xloc, xinc, yloc,
                            xfield, yfield, wfield,
                            xpix, ypix, shift, alt, dbl, doit));

                }
                else return (0);
            }
                /* Now we walk over the array again and decide whether we
                a) grab an element, b) change the line width,
                c) delete an element or d) add a new element */
            best += 0.001;  /* add truncation error margin */
             /* otherwise we try to grab a vertex */
            if (!edit)
                return (0);
            for (i = 0; i < array->a_n; i += incr)
            {
                t_float pxpix, pypix, pwpix, dx, dy, dy2, dy3;
                array_getcoordinate(glist,
                    (char *)(array->a_vec) + i * elemsize,
                    xonset, yonset, wonset, i, xloc, yloc, xinc,
                    xfield, yfield, wfield, &pxpix, &pypix, &pwpix);
                if (pwpix < 4)
                    pwpix = 4;
                dx = pxpix - xpix;
                if (dx < 0) dx = -dx;
                dy = pypix - ypix;
                if (dy < 0) dy = -dy;
                if (wonset >= 0)
                {
                    dy2 = (pypix + pwpix) - ypix;
                    if (dy2 < 0) dy2 = -dy2;
                    dy3 = (pypix - pwpix) - ypix;
                    if (dy3 < 0) dy3 = -dy3;
                    if (yonset < 0)
                        dy = 100;
                }
                else dy2 = dy3 = 100;
                if (dx + dy <= best || dx + dy2 <= best || dx + dy3 <= best)
                {
                    if (dy < dy2 && dy < dy3)
                        TEMPLATE->array_motion_fatten = 0;
                    else if (dy2 < dy3)
                        TEMPLATE->array_motion_fatten = -1;
                    else TEMPLATE->array_motion_fatten = 1;
                    if (doit)
                    {
                        char *elem = (char *)array->a_vec;
                        if (alt && xpix < pxpix) /* delete a point */
                        {
                            if (array->a_n <= 1)
                                return (0);
                            memmove((char *)(array->a_vec) + elemsize * i,
                                (char *)(array->a_vec) + elemsize * (i+1),
                                    (array->a_n - 1 - i) * elemsize);
                            array_resize_and_redraw(array,
                                glist, array->a_n - 1);
                            return (0);
                        }
                        else if (alt)
                        {
                            /* add a point (after the clicked-on one) */
                            array_resize_and_redraw(array, glist,
                                array->a_n + 1);
                            elem = (char *)array->a_vec;
                            memmove(elem + elemsize * (i+1),
                                elem + elemsize * i,
                                    (array->a_n - i - 1) * elemsize);
                            i++;
                        }
                        if (xonset >= 0)
                        {
                            TEMPLATE->array_motion_xfield = xfield;
                            TEMPLATE->array_motion_xcumulative =
                                fielddesc_getcoord(xfield,
                                    TEMPLATE->array_motion_template,
                                    (t_word *)(elem + i * elemsize), 1);
                                TEMPLATE->array_motion_wp =
                                    (t_word *)(elem + i * elemsize);
                            if (shift)
                                TEMPLATE->array_motion_npoints =
                                    array->a_n - i;
                            else TEMPLATE->array_motion_npoints = 1;
                        }
                        else
                        {
                            TEMPLATE->array_motion_xfield = 0;
                            TEMPLATE->array_motion_xcumulative = 0;
                            TEMPLATE->array_motion_wp = (t_word *)elem;
                            TEMPLATE->array_motion_npoints = array->a_n;

                            TEMPLATE->array_motion_initx = i;
                            TEMPLATE->array_motion_lastx = i;
                            TEMPLATE->array_motion_xperpix *=
                                (xinc == 0 ? 1 : 1./xinc);
                        }
                        if (TEMPLATE->array_motion_fatten)
                        {
                            TEMPLATE->array_motion_yfield = wfield;
                            TEMPLATE->array_motion_ycumulative =
                                fielddesc_getcoord(wfield,
                                    TEMPLATE->array_motion_template,
                                    (t_word *)(elem + i * elemsize), 1);
                            if (TEMPLATE->array_motion_yperpix < 0)
                                TEMPLATE->array_motion_yperpix *= -1;
                            TEMPLATE->array_motion_yperpix *=
                                -TEMPLATE->array_motion_fatten;
                        }
                        else if (yonset >= 0)
                        {
                            TEMPLATE->array_motion_yfield = yfield;
                            TEMPLATE->array_motion_ycumulative =
                                fielddesc_getcoord(yfield,
                                    TEMPLATE->array_motion_template,
                                    (t_word *)(elem + i * elemsize), 1);
                        }
                        else
                        {
                            TEMPLATE->array_motion_yfield = 0;
                            TEMPLATE->array_motion_ycumulative = 0;
                        }
                        glist_grab(glist, 0, array_motionfn, 0, xpix, ypix);
                    }
                    if (alt)
                    {
                        if (xpix < pxpix)
                            return (CURSOR_EDITMODE_DISCONNECT);
                        else return (CURSOR_RUNMODE_ADDPOINT);
                    }
                    else return (TEMPLATE->array_motion_fatten ?
                        CURSOR_RUNMODE_THICKEN : CURSOR_RUNMODE_CLICKME);
                }
            }
        }
    }
    return (0);
}

static int plot_click(t_gobj *z, t_glist *glist,
    t_word *data, t_template *template, t_scalar *sc, t_array *ap,
    t_float basex, t_float basey,
    int xpix, int ypix, int shift, int alt, int dbl, int doit)
{
    t_plot *x = (t_plot *)z;
    t_symbol *elemtemplatesym;
    t_float linewidth, xloc, xinc, yloc, style, vis, scalarvis, edit;
    t_array *array;
    t_fielddesc *xfielddesc, *yfielddesc, *wfielddesc;

    if (!plot_readownertemplate(x, data, template,
        &elemtemplatesym, &array, &linewidth, &xloc, &xinc, &yloc, &style,
        &vis, &scalarvis, &edit,
        &xfielddesc, &yfielddesc, &wfielddesc) && (vis != 0))
    {
        return (array_doclick(array, glist, sc, ap, elemtemplatesym,
            basex + xloc, xinc, basey + yloc, scalarvis, edit,
            xfielddesc, yfielddesc, wfielddesc,
            xpix, ypix, shift, alt, dbl, doit));
    }
    else return (0);
}

const t_parentwidgetbehavior plot_widgetbehavior =
{
    plot_getrect,
    plot_displace,
    plot_select,
    plot_activate,
    plot_vis,
    plot_click,
};

static void plot_setup(void)
{
    plot_class = class_new(gensym("plot"), (t_newmethod)plot_new, 0,
        sizeof(t_plot), 0, A_GIMME, 0);
    class_setdrawcommand(plot_class);
    class_addfloat(plot_class, plot_float);
    class_setparentwidget(plot_class, &plot_widgetbehavior);
}

/* ---------------- drawnumber: draw a number (or symbol) ---------------- */

/*
    drawnumbers draw numeric fields at controllable locations, with
    controllable color and label.  invocation:
    (drawnumber|drawsymbol) [-v <visible>] variable x y color label
*/

t_class *drawnumber_class;

typedef struct _drawnumber
{
    t_object x_obj;
    t_symbol *x_fieldname;
    t_fielddesc x_xloc;
    t_fielddesc x_yloc;
    t_fielddesc x_color;
    t_fielddesc x_vis;
    t_symbol *x_label;
    t_canvas *x_canvas;
} t_drawnumber;

static void *drawnumber_new(t_symbol *classsym, int argc, t_atom *argv)
{
    t_drawnumber *x = (t_drawnumber *)pd_new(drawnumber_class);
    const char *classname = classsym->s_name;

    fielddesc_setfloat_const(&x->x_vis, 1);
    x->x_canvas = canvas_getcurrent();
    while (1)
    {
        t_symbol *firstarg = atom_getsymbolarg(0, argc, argv);
        if (!strcmp(firstarg->s_name, "-v") && argc > 1)
        {
            fielddesc_setfloatarg(&x->x_vis, 1, argv+1);
            argc -= 2; argv += 2;
        }
        else if (!strcmp(firstarg->s_name, "-n"))
        {
            fielddesc_setfloat_const(&x->x_vis, 0);
            argc--; argv++;
        }
        else if (*firstarg->s_name == '-')
        {
            pd_error(x, "%s: unknown flag '%s'...", classsym->s_name,
                firstarg->s_name);
            argc--; argv++;
        }
        else break;
    }
        /* next argument is name of field to draw - we don't know its type yet
        but fielddesc_setfloatarg() will do fine here. */
    x->x_fieldname = atom_getsymbolarg(0, argc, argv);
    if (argc)
        argc--, argv++;
    if (argc) fielddesc_setfloatarg(&x->x_xloc, argc--, argv++);
    else fielddesc_setfloat_const(&x->x_xloc, 0);
    if (argc) fielddesc_setfloatarg(&x->x_yloc, argc--, argv++);
    else fielddesc_setfloat_const(&x->x_yloc, 0);
    if (argc) fielddesc_setfloatarg(&x->x_color, argc--, argv++);
    else fielddesc_setfloat_const(&x->x_color, 0);
    if (argc)
        x->x_label = atom_getsymbolarg(0, argc, argv);
    else x->x_label = &s_;

    return (x);
}

void drawnumber_float(t_drawnumber *x, t_floatarg f)
{
    int viswas;
    if (x->x_vis.fd_type != A_FLOAT || x->x_vis.fd_var)
    {
        pd_error(x, "global vis/invis for a template with variable visibility");
        return;
    }
    viswas = (x->x_vis.fd_un.fd_float != 0);

    if ((f != 0 && viswas) || (f == 0 && !viswas))
        return;
    canvas_redrawallfortemplatecanvas(x->x_canvas, 2);
    fielddesc_setfloat_const(&x->x_vis, (f != 0));
    canvas_redrawallfortemplatecanvas(x->x_canvas, 1);
}

/* -------------------- widget behavior for drawnumber ------------ */

static int drawnumber_gettype(t_drawnumber *x, t_word *data,
    t_template *template, int *onsetp)
{
    int type;
    t_symbol *arraytype;
    if (template_find_field(template, x->x_fieldname, onsetp, &type,
        &arraytype) && type != DT_ARRAY)
            return (type);
    else return (-1);
}

#define DRAWNUMBER_BUFSIZE 1024
static void drawnumber_getbuf(t_drawnumber *x, t_word *data,
    t_template *template, char *buf)
{
    int nchars, onset, type = drawnumber_gettype(x, data, template, &onset);
    if (type < 0)
        buf[0] = 0;
    else
    {
        strncpy(buf, x->x_label->s_name, DRAWNUMBER_BUFSIZE);
        buf[DRAWNUMBER_BUFSIZE - 1] = 0;
        nchars = (int)strlen(buf);
        if (type == DT_TEXT)
        {
            char *buf2;
            int size2, ncopy;
            binbuf_gettext(((t_word *)((char *)data + onset))->w_binbuf,
                &buf2, &size2);
            ncopy = (size2 > DRAWNUMBER_BUFSIZE-1-nchars ?
                DRAWNUMBER_BUFSIZE-1-nchars: size2);
            memcpy(buf+nchars, buf2, ncopy);
            buf[nchars+ncopy] = 0;
            if (nchars+ncopy == DRAWNUMBER_BUFSIZE-1)
                strcpy(buf+(DRAWNUMBER_BUFSIZE-4), "...");
            t_freebytes(buf2, size2);
        }
        else
        {
            t_atom at;
            switch(type)
            {
            default:
                SETSYMBOL(&at, ((t_word *)((char *)data + onset))->w_symbol);
                atom_string(&at, buf + nchars, DRAWNUMBER_BUFSIZE - nchars);
                break;
            case DT_FLOAT:
                SETFLOAT(&at, ((t_word *)((char *)data + onset))->w_float);
                atom_string(&at, buf + nchars, DRAWNUMBER_BUFSIZE - nchars);
                break;
            case DT_SYMBOL:
                strncpy(buf + nchars,
                    ((t_word *)((char *)data + onset))->w_symbol->s_name,
                    DRAWNUMBER_BUFSIZE - nchars);
            }
        }
    }
}

static void drawnumber_getrect(t_gobj *z, t_glist *glist,
    t_word *data, t_template *template, t_float basex, t_float basey,
    int *xp1, int *yp1, int *xp2, int *yp2)
{
    t_drawnumber *x = (t_drawnumber *)z;
    t_atom at;
    int xloc, yloc, fontwidth, fontheight, bufsize, width, height;
    char buf[DRAWNUMBER_BUFSIZE], *startline, *newline;

    if (!fielddesc_getfloat(&x->x_vis, template, data, 0))
    {
        *xp1 = *yp1 = 0x7fffffff;
        *xp2 = *yp2 = -0x7fffffff;
        return;
    }
    xloc = glist_xtopixels(glist,
        basex + fielddesc_getcoord(&x->x_xloc, template, data, 0));
    yloc = glist_ytopixels(glist,
        basey + fielddesc_getcoord(&x->x_yloc, template, data, 0));
    fontwidth = glist_fontwidth(glist);
    fontheight = glist_fontheight(glist);
    drawnumber_getbuf(x, data, template, buf);
    width = 0;
    height = 1;
    for (startline = buf; (newline = strchr(startline, '\n'));
        startline = newline+1)
    {
        if (newline - startline > width)
            width = (int)(newline - startline);
        height++;
    }
    if (strlen(startline) > (unsigned)width)
        width = (int)strlen(startline);
    *xp1 = xloc;
    *yp1 = yloc;
    *xp2 = xloc + fontwidth * width;
    *yp2 = yloc + fontheight * height;
}

static void drawnumber_displace(t_gobj *z, t_glist *glist,
    t_word *data, t_template *template, t_float basex, t_float basey,
    int dx, int dy)
{
    /* refuse */
}

static void drawnumber_select(t_gobj *z, t_glist *glist,
    t_word *data, t_template *template, t_float basex, t_float basey,
    int state)
{
    post("drawnumber_select %d", state);
    /* fill in later */
}

static void drawnumber_activate(t_gobj *z, t_glist *glist,
    t_word *data, t_template *template, t_float basex, t_float basey,
    int state)
{
    post("drawnumber_activate %d", state);
}

static void drawnumber_vis(t_gobj *z, t_glist *glist,
    t_word *data, t_template *template, t_float basex, t_float basey,
    int vis)
{
    t_drawnumber *x = (t_drawnumber *)z;
    char tag[80];
    const char*tags[] = {tag, "label"};

        /* see comment in plot_vis() */
    if (vis && !fielddesc_getfloat(&x->x_vis, template, data, 0))
        return;
    sprintf(tag, "drawnumber%lx", data);
    if (vis)
    {
        t_atom fontatoms[3];
        t_atom at;
        int xloc = glist_xtopixels(glist,
            basex + fielddesc_getcoord(&x->x_xloc, template, data, 0));
        int yloc = glist_ytopixels(glist,
            basey + fielddesc_getcoord(&x->x_yloc, template, data, 0));
        char buf[DRAWNUMBER_BUFSIZE];
        int color = numbertocolor(
            fielddesc_getfloat(&x->x_color, template, data, 1));
        drawnumber_getbuf(x, data, template, buf);

        SETSYMBOL(fontatoms+0, gensym(sys_font));
        SETFLOAT (fontatoms+1,-sys_hostfontsize(glist_getfont(glist), glist_getzoom(glist)));
        SETSYMBOL(fontatoms+2, gensym(sys_fontweight));
        pdgui_vmess(0, "crr ii rs rk rs rA rS",
            glist_getcanvas(glist), "create", "text",
            xloc, yloc,
            "-anchor", "nw",
            "-fill", color,
            "-text", buf,
            "-font", 3, fontatoms,
            "-tags", 2, tags);
    }
    else
        pdgui_vmess(0, "crs", glist_getcanvas(glist), "delete", tag);
}

static void drawnumber_motionfn(void *z, t_floatarg dx, t_floatarg dy,
    t_floatarg up)
{
    t_drawnumber *x = (t_drawnumber *)z;
    t_atom at;
    if (up != 0)
        return;
    if (!gpointer_check(&TEMPLATE->drawnumber_motion_gpointer, 0))
    {
        post("drawnumber_motion: scalar disappeared");
        return;
    }
    if (TEMPLATE->drawnumber_motion_type != DT_FLOAT)
        return;
    TEMPLATE->drawnumber_motion_ycumulative -= dy;
    template_setfloat(TEMPLATE->drawnumber_motion_template,
        x->x_fieldname,
            TEMPLATE->drawnumber_motion_wp,
            TEMPLATE->drawnumber_motion_ycumulative,
                1);
    if (TEMPLATE->drawnumber_motion_scalar)
        template_notifyforscalar(TEMPLATE->drawnumber_motion_template,
            TEMPLATE->drawnumber_motion_glist,
                TEMPLATE->drawnumber_motion_scalar,
                gensym("change"), 1, &at);

    if (TEMPLATE->drawnumber_motion_scalar)
        scalar_redraw(TEMPLATE->drawnumber_motion_scalar,
            TEMPLATE->drawnumber_motion_glist);
    if (TEMPLATE->drawnumber_motion_array)
        array_redraw(TEMPLATE->drawnumber_motion_array,
            TEMPLATE->drawnumber_motion_glist);
}

static void drawnumber_key(void *z, t_symbol *keysym, t_floatarg fkey)
{
    t_drawnumber *x = (t_drawnumber *)z;
    int key = fkey;
    char sbuf[MAXPDSTRING];
    t_atom at;
    if (!gpointer_check(&TEMPLATE->drawnumber_motion_gpointer, 0))
    {
        post("drawnumber_motion: scalar disappeared");
        return;
    }
    if (key == 0)
        return;
    if (TEMPLATE->drawnumber_motion_type == DT_SYMBOL)
    {
            /* key entry for a symbol field */
        if (TEMPLATE->drawnumber_motion_firstkey)
            sbuf[0] = 0;
        else strncpy(sbuf,
            template_getsymbol(TEMPLATE->drawnumber_motion_template,
            x->x_fieldname, TEMPLATE->drawnumber_motion_wp, 1)->s_name,
                MAXPDSTRING);
        sbuf[MAXPDSTRING-1] = 0;
        if (key == '\b')
        {
            if (*sbuf)
                sbuf[strlen(sbuf)-1] = 0;
        }
        else
        {
            sbuf[strlen(sbuf)+1] = 0;
            sbuf[strlen(sbuf)] = key;
        }
    }
    else if (TEMPLATE->drawnumber_motion_type == DT_FLOAT)
    {
            /* key entry for a numeric field.  This is just a stopgap. */
        double newf;
        if (TEMPLATE->drawnumber_motion_firstkey)
            sbuf[0] = 0;
        else sprintf(sbuf, "%g",
            template_getfloat(TEMPLATE->drawnumber_motion_template,
            x->x_fieldname, TEMPLATE->drawnumber_motion_wp, 1));
        TEMPLATE->drawnumber_motion_firstkey = (key == '\n');
        if (key == '\b')
        {
            if (*sbuf)
                sbuf[strlen(sbuf)-1] = 0;
        }
        else
        {
            sbuf[strlen(sbuf)+1] = 0;
            sbuf[strlen(sbuf)] = key;
        }
        if (sscanf(sbuf, "%lg", &newf) < 1)
            newf = 0;
        template_setfloat(TEMPLATE->drawnumber_motion_template,
            x->x_fieldname, TEMPLATE->drawnumber_motion_wp, (t_float)newf, 1);
        if (TEMPLATE->drawnumber_motion_scalar)
            template_notifyforscalar(TEMPLATE->drawnumber_motion_template,
                TEMPLATE->drawnumber_motion_glist,
                    TEMPLATE->drawnumber_motion_scalar,
                    gensym("change"), 1, &at);
        if (TEMPLATE->drawnumber_motion_scalar)
            scalar_redraw(TEMPLATE->drawnumber_motion_scalar,
                TEMPLATE->drawnumber_motion_glist);
        if (TEMPLATE->drawnumber_motion_array)
            array_redraw(TEMPLATE->drawnumber_motion_array,
                TEMPLATE->drawnumber_motion_glist);
    }
    else post("typing at text fields not yet implemented");
}

static int drawnumber_click(t_gobj *z, t_glist *glist,
    t_word *data, t_template *template, t_scalar *sc, t_array *ap,
    t_float basex, t_float basey,
    int xpix, int ypix, int shift, int alt, int dbl, int doit)
{
    t_drawnumber *x = (t_drawnumber *)z;
    int x1, y1, x2, y2, type, onset;
    drawnumber_getrect(z, glist,
        data, template, basex, basey,
        &x1, &y1, &x2, &y2);
    if (xpix >= x1 && xpix <= x2 && ypix >= y1 && ypix <= y2 &&
        ((type = drawnumber_gettype(x, data, template, &onset)) == DT_FLOAT ||
            type == DT_SYMBOL))
    {
        if (doit)
        {
            TEMPLATE->drawnumber_motion_glist = glist;
            TEMPLATE->drawnumber_motion_wp = data;
            TEMPLATE->drawnumber_motion_template = template;
            TEMPLATE->drawnumber_motion_scalar = sc;
            TEMPLATE->drawnumber_motion_array = ap;
            TEMPLATE->drawnumber_motion_firstkey = 1;
            TEMPLATE->drawnumber_motion_ycumulative =
                template_getfloat(template, x->x_fieldname, data, 0);
            TEMPLATE->drawnumber_motion_type = type;
            if (TEMPLATE->drawnumber_motion_scalar)
                gpointer_setglist(&TEMPLATE->drawnumber_motion_gpointer,
                    TEMPLATE->drawnumber_motion_glist,
                        TEMPLATE->drawnumber_motion_scalar);
            else gpointer_setarray(&TEMPLATE->drawnumber_motion_gpointer,
                    TEMPLATE->drawnumber_motion_array,
                        TEMPLATE->drawnumber_motion_wp);
            glist_grab(glist, z, drawnumber_motionfn, drawnumber_key,
                xpix, ypix);
        }
        return (1);
    }
    else return (0);
}

const t_parentwidgetbehavior drawnumber_widgetbehavior =
{
    drawnumber_getrect,
    drawnumber_displace,
    drawnumber_select,
    drawnumber_activate,
    drawnumber_vis,
    drawnumber_click,
};

static void drawnumber_free(t_drawnumber *x)
{
}

static void drawnumber_setup(void)
{
    drawnumber_class = class_new(gensym("drawtext"),
        (t_newmethod)drawnumber_new, (t_method)drawnumber_free,
        sizeof(t_drawnumber), 0, A_GIMME, 0);
    class_setdrawcommand(drawnumber_class);
    class_addfloat(drawnumber_class, drawnumber_float);
    class_addcreator((t_newmethod)drawnumber_new, gensym("drawsymbol"),
        A_GIMME, 0);
    class_addcreator((t_newmethod)drawnumber_new, gensym("drawnumber"),
        A_GIMME, 0);
    class_setparentwidget(drawnumber_class, &drawnumber_widgetbehavior);
}

/* ---------------------- setup function ---------------------------- */

void g_template_setup(void)
{
    template_setup();
    gtemplate_setup();
    curve_setup();
    plot_setup();
    drawnumber_setup();
}

void g_template_newpdinstance(void)
{
    TEMPLATE = getbytes(sizeof(*TEMPLATE));
}

void g_template_freepdinstance(void)
{
    freebytes(TEMPLATE, sizeof(*TEMPLATE));
}<|MERGE_RESOLUTION|>--- conflicted
+++ resolved
@@ -1198,25 +1198,15 @@
 
 static int numbertocolor(int n)
 {
-<<<<<<< HEAD
-    int red, green, blue;
+    int red, green, blue, color = 0;
     if (n < 0) n = 0;
     red = n / 100;
-    green = ((n / 10) % 10);
-    blue = n % 10;
-    sprintf(s, "#%2.2x%2.2x%2.2x", rangecolor(red), rangecolor(green),
-        rangecolor(blue));
-=======
-    int red, blue, green, color = 0;
-    if (n < 0) n = 0;
-    red = n / 100;
+    green = n % 10;
     blue = ((n / 10) % 10);
-    green = n % 10;
     color |= rangecolor(red)   << 16;
     color |= rangecolor(blue)  <<  8;
     color |= rangecolor(green) <<  0;
     return color;
->>>>>>> f22066b0
 }
 
 static void curve_vis(t_gobj *z, t_glist *glist,
