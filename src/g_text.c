/* Copyright (c) 1997-1999 Miller Puckette.
* For information on usage and redistribution, and for a DISCLAIMER OF ALL
* WARRANTIES, see the file, "LICENSE.txt," in this distribution.  */

/* changes by Thomas Musil IEM KUG Graz Austria 2001 */
/* the methods for calling the gui-objects from menu are implemented */
/* all changes are labeled with      iemlib      */

#include <stdlib.h>
#include "m_pd.h"
#include "m_imp.h"

#include "g_canvas.h"
#include <stdio.h>
#include <string.h>
#include <math.h>

#include "g_undo.h"

/* borrowed from RMARGIN and BMARGIN in g_rtext.c */
#define ATOM_RMARGIN 2 /* 2 pixels smaller than object LMARGIN + RMARGIN */
#define ATOM_BMARGIN 4 /* 1 pixel smaller than object TMARGIN+BMARGIN */

#define MESSAGE_CLICK_WIDTH 5

t_class *text_class;
static t_class *message_class;
static t_class *gatom_class;
static void text_vis(t_gobj *z, t_glist *glist, int vis);
static void text_displace(t_gobj *z, t_glist *glist,
    int dx, int dy);
static void text_getrect(t_gobj *z, t_glist *glist,
    int *xp1, int *yp1, int *xp2, int *yp2);

void canvas_startmotion(t_canvas *x);
int glist_getindex(t_glist *x, t_gobj *y);
void gatom_undarken(t_text *x);

static void glist_nograb(t_glist *x)
{
    if (x->gl_editor)
    {
        t_canvas *canvas = glist_getcanvas(x);
        t_object *ob;
        t_gobj*g;
        for (g = canvas->gl_list; g; g = g->g_next)
            if ((ob = pd_checkobject(&g->g_pd)) && T_ATOM == ob->te_type)
                gatom_undarken(ob);
        x->gl_editor->e_grab = 0;
    }
}

/* ----------------- the "text" object.  ------------------ */

    /* add a "text" object (comment) to a glist.  Called without args
    if invoked from the GUI; otherwise at least x and y are provided.  */

void glist_text(t_glist *gl, t_symbol *s, int argc, t_atom *argv)
{
    t_text *x = (t_text *)pd_new(text_class);
    t_atom at;
    x->te_width = 0;                            /* don't know it yet. */
    x->te_type = T_TEXT;
    x->te_binbuf = binbuf_new();
    if (argc > 1)
    {
        x->te_xpix = atom_getfloatarg(0, argc, argv);
        x->te_ypix = atom_getfloatarg(1, argc, argv);
        if (argc > 2) binbuf_restore(x->te_binbuf, argc-2, argv+2);
        else
        {
            SETSYMBOL(&at, gensym("comment"));
            binbuf_restore(x->te_binbuf, 1, &at);
        }
        glist_add(gl, &x->te_g);
    }
    else
    {
        int xpix, ypix;
        pd_vmess((t_pd *)glist_getcanvas(gl), gensym("editmode"), "i", 1);
        SETSYMBOL(&at, gensym("comment"));
        glist_noselect(gl);
        glist_nograb(gl);
        glist_getnextxy(gl, &xpix, &ypix);
        x->te_xpix = xpix/gl->gl_zoom - 1;
        x->te_ypix = ypix/gl->gl_zoom - 1;
        binbuf_restore(x->te_binbuf, 1, &at);
        glist_add(gl, &x->te_g);
        glist_noselect(gl);
        glist_select(gl, &x->te_g);
            /* it would be nice to "activate" here, but then the second,
            "put-me-down" click changes the text selection, which is quite
            irritating, so I took this back out.  It's OK in messages
            and objects though since there's no text in them at menu
            creation. */
            /* gobj_activate(&x->te_g, gl, 1); */
        if (!canvas_undo_get(glist_getcanvas(gl))->u_doing)
            canvas_undo_add(glist_getcanvas(gl), UNDO_CREATE, "create",
                (void *)canvas_undo_set_create(glist_getcanvas(gl)));
        canvas_startmotion(glist_getcanvas(gl));
    }
}

/* ----------------- the "object" object.  ------------------ */

void canvas_getargs(int *argcp, t_atom **argvp);

static void canvas_error_couldntcreate(void*x, t_binbuf*b, const char*errmsg)
{
    char *buf=0;
    int bufsize=0;
    if (!binbuf_getnatom(b))
        return;
    binbuf_gettext(b, &buf, &bufsize);
    buf = resizebytes(buf, bufsize, bufsize+1);
    buf[bufsize] = 0;
    logpost(x, PD_CRITICAL, "%s", buf);
    logpost(x, PD_ERROR, "%s", errmsg);
    freebytes(buf, bufsize);
}

static void canvas_objtext(t_glist *gl, int xpix, int ypix, int width,
    int selected, t_binbuf *b)
{
    t_text *x;
    int argc;
    t_atom *argv;
    pd_this->pd_newest = 0;
    canvas_setcurrent((t_canvas *)gl);
    canvas_getargs(&argc, &argv);
    binbuf_eval(b, &pd_objectmaker, argc, argv);
    if (binbuf_getnatom(b))
    {
        if (!pd_this->pd_newest)
            x = 0;
        else if (!(x = pd_checkobject(pd_this->pd_newest)))
        {
            canvas_error_couldntcreate(0, b, "... didn't return a patchable object");
        }
    }
    else x = 0;
    if (!x)
    {
        x = (t_text *)pd_new(text_class);
        canvas_error_couldntcreate(x, b, "... couldn't create");
    }
    x->te_binbuf = b;
    x->te_xpix = xpix;
    x->te_ypix = ypix;
    x->te_width = width;
    x->te_type = T_OBJECT;
    glist_add(gl, &x->te_g);
    if (selected)
    {
            /* this is called if we've been created from the menu. */
        glist_select(gl, &x->te_g);
        gobj_activate(&x->te_g, gl, 1);
    }
    if (pd_class(&x->ob_pd) == vinlet_class)
        canvas_resortinlets(glist_getcanvas(gl));
    if (pd_class(&x->ob_pd) == voutlet_class)
        canvas_resortoutlets(glist_getcanvas(gl));
    canvas_unsetcurrent((t_canvas *)gl);
}

extern int sys_noautopatch;
    /* utility routine to figure out where to put a new text box from menu
    and whether to connect to it automatically */
static void canvas_howputnew(t_canvas *x, int *connectp, int *xpixp, int *ypixp,
    int *indexp, int *totalp)
{
    float dx = 5.5 * x->gl_zoom;
    int xpix, ypix, indx = 0, nobj = 0, n2, x1, x2, y1, y2;
    int connectme = (x->gl_editor->e_selection &&
        !x->gl_editor->e_selection->sel_next && !sys_noautopatch);
    glist_nograb(x);
    if (connectme)
    {
        t_gobj *g, *selected = x->gl_editor->e_selection->sel_what;
        for (g = x->gl_list, nobj = 0; g; g = g->g_next, nobj++)
            if (g == selected)
        {
            gobj_getrect(g, x, &x1, &y1, &x2, &y2);
            indx = nobj;
            *xpixp = x1 / x->gl_zoom;
            *ypixp = (y2+dx) / x->gl_zoom;    /* 5 pixels down, rounded */
        }
        glist_noselect(x);
            /* search back for 'selected' and if it isn't on the list,
                plan just to connect from the last item on the list. */
        for (g = x->gl_list, n2 = 0; g; g = g->g_next, n2++)
        {
            if (g == selected)
            {
                indx = n2;
                break;
            }
            else if (!g->g_next)
                indx = nobj-1;
        }
    }
    else
    {
        glist_getnextxy(x, xpixp, ypixp);
        *xpixp = *xpixp/x->gl_zoom - 3;
        *ypixp = *ypixp/x->gl_zoom - 3;
        glist_noselect(x);
    }
    *connectp = connectme;
    *indexp = indx;
    *totalp = nobj;
}

    /* object creation routine.  These are called without any arguments if
    they're invoked from the gui; when pasting or restoring from a file, we
    get at least x and y. */

void canvas_obj(t_glist *gl, t_symbol *s, int argc, t_atom *argv)
{
    t_text *x;
    if (argc >= 2)
    {
        t_binbuf *b = binbuf_new();
        binbuf_restore(b, argc-2, argv+2);
        canvas_objtext(gl, atom_getfloatarg(0, argc, argv),
            atom_getfloatarg(1, argc, argv), 0, 0, b);
    }
        /* JMZ: don't go into interactive mode in a closed canvas */
    else if (!glist_isvisible(gl))
        post("unable to create stub object in closed canvas!");
    else
    {
            /* interactively create new object */
        t_binbuf *b = binbuf_new();
        int connectme, xpix, ypix, indx, nobj;
        canvas_howputnew(gl, &connectme, &xpix, &ypix, &indx, &nobj);
        pd_vmess(&gl->gl_pd, gensym("editmode"), "i", 1);
        canvas_objtext(gl, xpix, ypix, 0, 1, b);
        if (connectme)
            canvas_connect(gl, indx, 0, nobj, 0);
        else canvas_startmotion(glist_getcanvas(gl));
        if (!canvas_undo_get(glist_getcanvas(gl))->u_doing)
            canvas_undo_add(glist_getcanvas(gl), UNDO_CREATE, "create",
                (void *)canvas_undo_set_create(glist_getcanvas(gl)));
    }
}

/* make an object box for an object that's already there. */

/* iemlib */
void canvas_iemguis(t_glist *gl, t_symbol *guiobjname)
{
    t_atom at;
    t_binbuf *b = binbuf_new();
    int xpix, ypix;

    pd_vmess(&gl->gl_pd, gensym("editmode"), "i", 1);
    glist_noselect(gl);
    SETSYMBOL(&at, guiobjname);
    binbuf_restore(b, 1, &at);
    glist_getnextxy(gl, &xpix, &ypix);
    canvas_objtext(gl, xpix/gl->gl_zoom, ypix/gl->gl_zoom, 0, 1, b);
    canvas_startmotion(glist_getcanvas(gl));
    canvas_undo_add(glist_getcanvas(gl), UNDO_CREATE, "create",
        (void *)canvas_undo_set_create(glist_getcanvas(gl)));
}

void canvas_bng(t_glist *gl, t_symbol *s, int argc, t_atom *argv)
{
    canvas_iemguis(gl, gensym("bng"));
}

void canvas_toggle(t_glist *gl, t_symbol *s, int argc, t_atom *argv)
{
    canvas_iemguis(gl, gensym("tgl"));
}

void canvas_vslider(t_glist *gl, t_symbol *s, int argc, t_atom *argv)
{
    canvas_iemguis(gl, gensym("vsl"));
}

void canvas_hslider(t_glist *gl, t_symbol *s, int argc, t_atom *argv)
{
    canvas_iemguis(gl, gensym("hsl"));
}

void canvas_hdial(t_glist *gl, t_symbol *s, int argc, t_atom *argv)
{
    canvas_iemguis(gl, gensym("hdl"));
}

void canvas_vdial(t_glist *gl, t_symbol *s, int argc, t_atom *argv)
{
    canvas_iemguis(gl, gensym("vdl"));
}

void canvas_hradio(t_glist *gl, t_symbol *s, int argc, t_atom *argv)
{
    canvas_iemguis(gl, gensym("hradio"));
}

void canvas_vradio(t_glist *gl, t_symbol *s, int argc, t_atom *argv)
{
    canvas_iemguis(gl, gensym("vradio"));
}

void canvas_vumeter(t_glist *gl, t_symbol *s, int argc, t_atom *argv)
{
    canvas_iemguis(gl, gensym("vu"));
}

void canvas_mycnv(t_glist *gl, t_symbol *s, int argc, t_atom *argv)
{
    canvas_iemguis(gl, gensym("cnv"));
}

void canvas_numbox(t_glist *gl, t_symbol *s, int argc, t_atom *argv)
{
    canvas_iemguis(gl, gensym("nbx"));
}

/* iemlib */

void canvas_objfor(t_glist *gl, t_text *x, int argc, t_atom *argv)
{
    x->te_width = 0;                            /* don't know it yet. */
    x->te_type = T_OBJECT;
    x->te_binbuf = binbuf_new();
    x->te_xpix = atom_getfloatarg(0, argc, argv);
    x->te_ypix = atom_getfloatarg(1, argc, argv);
    if (argc > 2) binbuf_restore(x->te_binbuf, argc-2, argv+2);
    glist_add(gl, &x->te_g);
}

/* ---------------------- the "message" text item ------------------------ */

typedef struct _messresponder
{
    t_pd mr_pd;
    t_outlet *mr_outlet;
} t_messresponder;

typedef struct _message
{
    t_text m_text;
    t_messresponder m_messresponder;
    t_glist *m_glist;
    t_clock *m_clock;
} t_message;

static t_class *messresponder_class;

static void messresponder_bang(t_messresponder *x)
{
    outlet_bang(x->mr_outlet);
}

static void messresponder_float(t_messresponder *x, t_float f)
{
    outlet_float(x->mr_outlet, f);
}

static void messresponder_symbol(t_messresponder *x, t_symbol *s)
{
    outlet_symbol(x->mr_outlet, s);
}

static void messresponder_list(t_messresponder *x,
    t_symbol *s, int argc, t_atom *argv)
{
    outlet_list(x->mr_outlet, s, argc, argv);
}

static void messresponder_anything(t_messresponder *x,
    t_symbol *s, int argc, t_atom *argv)
{
    outlet_anything(x->mr_outlet, s, argc, argv);
}

static void message_bang(t_message *x)
{
    binbuf_eval(x->m_text.te_binbuf, &x->m_messresponder.mr_pd, 0, 0);
}

static void message_float(t_message *x, t_float f)
{
    t_atom at;
    SETFLOAT(&at, f);
    binbuf_eval(x->m_text.te_binbuf, &x->m_messresponder.mr_pd, 1, &at);
}

static void message_symbol(t_message *x, t_symbol *s)
{
    t_atom at;
    SETSYMBOL(&at, s);
    binbuf_eval(x->m_text.te_binbuf, &x->m_messresponder.mr_pd, 1, &at);
}

static void message_list(t_message *x, t_symbol *s, int argc, t_atom *argv)
{
    binbuf_eval(x->m_text.te_binbuf, &x->m_messresponder.mr_pd, argc, argv);
}

static void message_set(t_message *x, t_symbol *s, int argc, t_atom *argv)
{
    binbuf_clear(x->m_text.te_binbuf);
    binbuf_add(x->m_text.te_binbuf, argc, argv);
    glist_retext(x->m_glist, &x->m_text);
}

static void message_add2(t_message *x, t_symbol *s, int argc, t_atom *argv)
{
    binbuf_add(x->m_text.te_binbuf, argc, argv);
    glist_retext(x->m_glist, &x->m_text);
}

static void message_add(t_message *x, t_symbol *s, int argc, t_atom *argv)
{
    binbuf_add(x->m_text.te_binbuf, argc, argv);
    binbuf_addsemi(x->m_text.te_binbuf);
    glist_retext(x->m_glist, &x->m_text);
}

static void message_addcomma(t_message *x)
{
    t_atom a;
    SETCOMMA(&a);
    binbuf_add(x->m_text.te_binbuf, 1, &a);
    glist_retext(x->m_glist, &x->m_text);
}

static void message_addsemi(t_message *x)
{
    message_add(x, 0, 0, 0);
}

static void message_adddollar(t_message *x, t_floatarg f)
{
    t_atom a;
    int n = f;
    if (n < 0)
        n = 0;
    SETDOLLAR(&a, n);
    binbuf_add(x->m_text.te_binbuf, 1, &a);
    glist_retext(x->m_glist, &x->m_text);
}

static void message_adddollsym(t_message *x, t_symbol *s)
{
    t_atom a;
    char buf[MAXPDSTRING];
    buf[0] = '$';
    strncpy(buf+1, s->s_name, MAXPDSTRING-2);
    buf[MAXPDSTRING-1] = 0;
    SETDOLLSYM(&a, gensym(buf));
    binbuf_add(x->m_text.te_binbuf, 1, &a);
    glist_retext(x->m_glist, &x->m_text);
}

static void message_click(t_message *x,
    t_floatarg xpos, t_floatarg ypos, t_floatarg shift,
        t_floatarg ctrl, t_floatarg alt)
{
    if (glist_isvisible(x->m_glist))
    {
        /* not zooming click width for now as it gets too fat */
        t_rtext *y = glist_findrtext(x->m_glist, &x->m_text);
        char buf[MAXPDSTRING];
        sprintf(buf, "%sR", rtext_gettag(y));
        pdgui_vmess(0, "crs ri",
            glist_getcanvas(x->m_glist),
            "itemconfigure",
            buf,
            "-width", MESSAGE_CLICK_WIDTH);
        clock_delay(x->m_clock, 120);
    }
    message_float(x, 0);
}

static void message_tick(t_message *x)
{
    if (glist_isvisible(x->m_glist))
    {
        t_rtext *y = glist_findrtext(x->m_glist, &x->m_text);
        char buf[MAXPDSTRING];
        sprintf(buf, "%sR", rtext_gettag(y));
        pdgui_vmess(0, "crs ri",
            glist_getcanvas(x->m_glist),
            "itemconfigure",
            buf,
            "-width", glist_getzoom(x->m_glist));
    }
}

static void message_free(t_message *x)
{
    clock_free(x->m_clock);
}

void canvas_msg(t_glist *gl, t_symbol *s, int argc, t_atom *argv)
{
    t_message *x = (t_message *)pd_new(message_class);
    x->m_messresponder.mr_pd = messresponder_class;
    x->m_messresponder.mr_outlet = outlet_new(&x->m_text, &s_float);
    x->m_text.te_width = 0;                             /* don't know it yet. */
    x->m_text.te_type = T_MESSAGE;
    x->m_text.te_binbuf = binbuf_new();
    x->m_glist = gl;
    x->m_clock = clock_new(x, (t_method)message_tick);
    if (argc > 1)
    {
        x->m_text.te_xpix = atom_getfloatarg(0, argc, argv);
        x->m_text.te_ypix = atom_getfloatarg(1, argc, argv);
        if (argc > 2) binbuf_restore(x->m_text.te_binbuf, argc-2, argv+2);
        glist_add(gl, &x->m_text.te_g);
    }
    else if (!glist_isvisible(gl))
        post("unable to create stub message in closed canvas!");
    else
    {
        int connectme, xpix, ypix, indx, nobj;
        canvas_howputnew(gl, &connectme, &xpix, &ypix, &indx, &nobj);

        pd_vmess(&gl->gl_pd, gensym("editmode"), "i", 1);
        x->m_text.te_xpix = xpix;
        x->m_text.te_ypix = ypix;
        glist_add(gl, &x->m_text.te_g);
        glist_noselect(gl);
        glist_select(gl, &x->m_text.te_g);
        gobj_activate(&x->m_text.te_g, gl, 1);
        if (connectme)
            canvas_connect(gl, indx, 0, nobj, 0);
        else canvas_startmotion(glist_getcanvas(gl));
        canvas_undo_add(glist_getcanvas(gl), UNDO_CREATE, "create",
            (void *)canvas_undo_set_create(glist_getcanvas(gl)));
    }
}

    /* for the needs of g_editor::glist_dofinderror() */
t_pd *message_get_responder(t_gobj *x)
{
    if (pd_class(&x->g_pd) != message_class) return NULL;
    else return (t_pd *)&((t_message *)x)->m_messresponder.mr_pd;
}

/* ---------------------- the "atom" text item ------------------------ */

#define ATOM_LABELLEFT 0
#define ATOM_LABELRIGHT 1
#define ATOM_LABELUP 2
#define ATOM_LABELDOWN 3
#define A_LIST A_NULL /* fake atom type - use A_NULL for list 'flavor' */

typedef struct _gatom
{
    t_text a_text;
    int a_flavor;           /* A_FLOAT, A_SYMBOL, or A_LIST */
    t_glist *a_glist;       /* owning glist */
    t_float a_toggle;       /* value to toggle to */
    t_float a_draghi;       /* high end of drag range */
    t_float a_draglo;       /* low end of drag range */
    t_symbol *a_label;      /* symbol to show as label next to box */
    t_symbol *a_symfrom;    /* "receive" name -- bind ourselves to this */
    t_symbol *a_symto;      /* "send" name -- send to this on output */
    t_binbuf *a_revertbuf;  /* binbuf to revert to if typing canceled */
    int a_dragindex;        /* index of atom being dragged */
    int a_fontsize;
    unsigned int a_shift:1;         /* was shift key down when drag started? */
    unsigned int a_wherelabel:2;    /* 0-3 for left, right, above, below */
    unsigned int a_grabbed:1;       /* 1 if we've grabbed keyboard */
    unsigned int a_doubleclicked:1; /* 1 if dragging from a double click */
    t_symbol *a_expanded_to; /* a_symto after $0, $1, ...  expansion */
} t_gatom;

    /* prepend "-" as necessary to avoid empty strings, so we can
    use them in Pd messages. */
static t_symbol *gatom_escapit(t_symbol *s)
{
    if (!*s->s_name)
        return (gensym("-"));
    else if (*s->s_name == '-')
    {
        char shmo[100];
        shmo[0] = '-';
        strncpy(shmo+1, s->s_name, 99);
        shmo[99] = 0;
        return (gensym(shmo));
    }
    else return (s);
}

    /* undo previous operation: strip leading "-" if found.  This is used
    both to restore send, etc, names when loading from a file, and to
    set them from the properties dialog.  In the former case, since before
    version 0.52 '$" was aliases to "#", we also bash any "#" characters
    to "$".  This is unnecessary when reading files saved from 0.52 or later,
    and really we should test for that and only bash when necessary, just
    in case someone wants to have a "#" in a name. */
static t_symbol *gatom_unescapit(t_symbol *s)
{
    if (*s->s_name == '-')
        return (gensym(s->s_name+1));
    else return (iemgui_raute2dollar(s));
}

static void gatom_redraw(t_gobj *client, t_glist *glist)
{
    t_gatom *x = (t_gatom *)client;
    if (glist->gl_editor)
        glist_retext(x->a_glist, &x->a_text);
}

static void gatom_senditup(t_gatom *x)
{
    if (x->a_glist->gl_editor
        && gobj_shouldvis(&x->a_text.te_g, x->a_glist))
            sys_queuegui(x, x->a_glist, gatom_redraw);
}

static t_atom *gatom_getatom(t_gatom *x)
{
    int ac = binbuf_getnatom(x->a_text.te_binbuf);
    t_atom *av = binbuf_getvec(x->a_text.te_binbuf);
    if (x->a_flavor == A_FLOAT && (ac != 1 || av[0].a_type != A_FLOAT))
    {
        binbuf_clear(x->a_text.te_binbuf);
        binbuf_addv(x->a_text.te_binbuf, "f", 0.);
    }
    else if (x->a_flavor == A_SYMBOL && (ac != 1 || av[0].a_type != A_SYMBOL))
    {
        binbuf_clear(x->a_text.te_binbuf);
        binbuf_addv(x->a_text.te_binbuf, "s", &s_);
    }
    return (binbuf_getvec(x->a_text.te_binbuf));
}

static void gatom_set(t_gatom *x, t_symbol *s, int argc, t_atom *argv)
{
    t_atom *ap = gatom_getatom(x), oldatom;
    int changed = 0;
    if (!argc && x->a_flavor != A_LIST)
        return;
    if (x->a_flavor == A_FLOAT)
    {
        oldatom = *ap;
        ap->a_w.w_float = atom_getfloat(argv);
            /* github PR 791 by Dan Bornstein: treat "-0" as different from
            "0" and deal with NaNfoo all in one swipe by comparing bitwise: */
        changed = memcmp(&ap->a_w.w_float, &oldatom.a_w.w_float,
            sizeof(t_float));
    }
    else if (x->a_flavor == A_SYMBOL)
    {
        oldatom = *ap;
        ap->a_w.w_symbol = atom_getsymbol(argv),
            changed = (ap->a_w.w_symbol != oldatom.a_w.w_symbol);
    }
    else if (x->a_flavor == A_LIST)     /* list */
    {
        t_atom *av = binbuf_getvec(x->a_text.te_binbuf);
        int ac = binbuf_getnatom(x->a_text.te_binbuf), i;
        if (ac == argc)
        {
            for (i = 0; i < argc; i++)
                if ((argv[i].a_type != av[i].a_type) ||
                (argv[i].a_type == A_FLOAT &&
                     argv[i].a_w.w_float != av[i].a_w.w_float) ||
                (argv[i].a_type == A_SYMBOL &&
                    argv[i].a_w.w_symbol != av[i].a_w.w_symbol))
                        break;
            if (i == argc)
                goto nochange;
        }
            binbuf_clear(x->a_text.te_binbuf);
            binbuf_add(x->a_text.te_binbuf, argc, argv);
            av = binbuf_getvec(x->a_text.te_binbuf);
            for (i = 0; i < argc; i++)
                if (argv[i].a_type == A_POINTER)
                    SETSYMBOL(&argv[i], gensym("(pointer)"));
            changed = 1;
    }
    if (changed)
        gatom_senditup(x);
nochange: ;
}

static void gatom_bang(t_gatom *x)
{
    t_atom *ap = gatom_getatom(x);
    if (x->a_flavor == A_FLOAT)
    {
        if (x->a_text.te_outlet)
            outlet_float(x->a_text.te_outlet, ap->a_w.w_float);
        if (*x->a_expanded_to->s_name && x->a_expanded_to->s_thing)
        {
            if (x->a_symto == x->a_symfrom)
                pd_error(x,
                    "%s: atom with same send/receive name (infinite loop)",
                        x->a_symto->s_name);
            else pd_float(x->a_expanded_to->s_thing, ap->a_w.w_float);
        }
    }
    else if (x->a_flavor == A_SYMBOL)
    {
        if (x->a_text.te_outlet)
            outlet_symbol(x->a_text.te_outlet, ap->a_w.w_symbol);
        if (*x->a_symto->s_name && x->a_expanded_to->s_thing)
        {
            if (x->a_symto == x->a_symfrom)
                pd_error(x,
                    "%s: atom with same send/receive name (infinite loop)",
                        x->a_symto->s_name);
            else pd_symbol(x->a_expanded_to->s_thing, ap->a_w.w_symbol);
        }
    }
    else    /* list */
    {
        int argc = binbuf_getnatom(x->a_text.te_binbuf), i;
        t_atom *argv = binbuf_getvec(x->a_text.te_binbuf);
        for (i = 0; i < argc; i++)
            if (argv[i].a_type != A_FLOAT && argv[i].a_type != A_SYMBOL)
        {
            pd_error(x, "list: only sends literal numbers and symbols");
            return;
        }
        if (x->a_text.te_outlet)
            outlet_list(x->a_text.te_outlet, &s_list, argc, argv);
        if (*x->a_expanded_to->s_name && x->a_expanded_to->s_thing)
        {
            if (x->a_symto == x->a_symfrom)
                pd_error(x,
                    "%s: atom with same send/receive name (infinite loop)",
                        x->a_symto->s_name);
            else pd_list(x->a_expanded_to->s_thing, &s_list, argc, argv);
        }
    }
}

static void gatom_float(t_gatom *x, t_float f)
{
    t_atom at;
    SETFLOAT(&at, f);
    gatom_set(x, 0, 1, &at);
    gatom_bang(x);
}

static void gatom_clipfloat(t_gatom *x, t_atom *ap, t_float f)
{
    if (x->a_draglo != 0 || x->a_draghi != 0)
    {
        if (f < x->a_draglo)
            f = x->a_draglo;
        if (f > x->a_draghi)
            f = x->a_draghi;
    }
    ap->a_w.w_float = f;
    gatom_senditup(x);
    gatom_bang(x);
}

static void gatom_symbol(t_gatom *x, t_symbol *s)
{
    t_atom at;
    SETSYMBOL(&at, s);
    gatom_set(x, 0, 1, &at);
    gatom_bang(x);
}

    /* We need a list method because, since there's both an "inlet" and a
    "nofirstin" flag, the standard list behavior gets confused. */
static void gatom_list(t_gatom *x, t_symbol *s, int argc, t_atom *argv)
{
<<<<<<< HEAD
    /* empty list is like a bang */
    if (argc)
=======
    /* empty lists are like bang and output value for float and symbol, but clears list */
    if (argc || x->a_flavor == A_LIST)
>>>>>>> f22066b0
        gatom_set(x, s, argc, argv);
    gatom_bang(x);
}

static void gatom_reborder(t_gatom *x)
{
    t_rtext *y = glist_findrtext(x->a_glist, &x->a_text);
    text_drawborder(&x->a_text, x->a_glist, rtext_gettag(y),
        rtext_width(y), rtext_height(y), 0);
}

void gatom_undarken(t_text *x)
{
    if (x->te_type == T_ATOM)
    {
        ((t_gatom *)x)->a_doubleclicked =
            ((t_gatom *)x)->a_grabbed = 0;
        gatom_reborder((t_gatom *)x);
    }
    else bug("gatom_undarken");
}

void gatom_key(void *z, t_symbol *keysym, t_floatarg f)
{
    t_gatom *x = (t_gatom *)z;
    int c = f, bufsize, i;
    char *buf;
    t_atom *ap = gatom_getatom(x);

    t_rtext *t = glist_findrtext(x->a_glist, &x->a_text);
    if (c == 0 && !x->a_doubleclicked)
    {
        /* we're being notified that no more keys will come for this grab */
        if (t == x->a_glist->gl_editor->e_textedfor)
            rtext_activate(t, 0);
        x->a_grabbed = 0;
        gatom_reborder(x);
        gatom_redraw(&x->a_text.te_g, x->a_glist);
    }
    else if (c == '\n')
    {
        x->a_doubleclicked = 0;
        if (t == x->a_glist->gl_editor->e_textedfor)
        {
            rtext_gettext(t, &buf, &bufsize);
            rtext_key(t, 0, gensym("End"));
            for (i = 0; i < 3; i++)
                if (buf[bufsize-i-1] != '.')
                    break;
            while (i--)
                rtext_key(t, '\b', &s_);
            rtext_gettext(t, &buf, &bufsize);
            if (x->a_flavor == A_FLOAT)
                ap->a_w.w_float = atof(buf);
            else if (x->a_flavor == A_SYMBOL)
                ap->a_w.w_symbol = gensym(buf);
            else
                text_setto(&x->a_text, x->a_glist, buf, bufsize);
            rtext_activate(t, 0);
        }
        gatom_bang(x);
        gatom_senditup(x);
    }
    else
    {
        if (t != x->a_glist->gl_editor->e_textedfor)
        {
            rtext_activate(t, 1);
            rtext_key(t, '.', &s_);
            rtext_key(t, '.', &s_);
            rtext_key(t, '.', &s_);
            rtext_key(t, 0, gensym("Home"));
        }
        if (x->a_flavor == A_SYMBOL || x->a_flavor == A_LIST)
            rtext_key(t, c, keysym);  /* insert the character */
        else if (x->a_flavor == A_FLOAT && ((c >= '0' && c <= '9') || c == '.' ||
            c == '-' || c == '+' || c == 'e' || c == 'E' || c == '\b'))
                rtext_key(t, c, keysym);  /* insert the accepted characters */
    }
}

static void gatom_motion(void *z, t_floatarg dx, t_floatarg dy,
    t_floatarg up)
{
    t_gatom *x = (t_gatom *)z;
    if (up != 0)
    {
        t_rtext *t = glist_findrtext(x->a_glist, &x->a_text);
        rtext_retext(t);
        if (x->a_doubleclicked)    /* double click - activate text on release */
            rtext_activate(t, 1);
    }
    else
    {
        t_atom *ap;
        x->a_doubleclicked = 0;
        if (x->a_dragindex <0)
            return;
        if (dy == 0 || x->a_dragindex < 0 ||
            x->a_dragindex >= binbuf_getnatom(x->a_text.te_binbuf)
            || binbuf_getvec(x->a_text.te_binbuf)[x->a_dragindex].a_type != A_FLOAT)
                return;
        ap = &binbuf_getvec(x->a_text.te_binbuf)[x->a_dragindex];
        if (x->a_shift)
        {
            double nval = ap->a_w.w_float - 0.01 * dy;
            double trunc = 0.01 * (floor(100. * nval + 0.5));
            if (trunc < nval + 0.0001 && trunc > nval - 0.0001)
                nval = trunc;
            gatom_clipfloat(x, ap, nval);
        }
        else
        {
            double nval = ap->a_w.w_float - dy;
            double trunc = 0.01 * (floor(100. * nval + 0.5));
            if (trunc < nval + 0.0001 && trunc > nval - 0.0001)
                nval = trunc;
            trunc = floor(nval + 0.5);
            if (trunc < nval + 0.001 && trunc > nval - 0.001)
                nval = trunc;
            gatom_clipfloat(x, ap, nval);
        }
    }
}

int rtext_findatomfor(t_rtext *x, int xpos, int ypos);

    /* this is called when gatom is clicked on with patch in run mode. */
static int gatom_doclick(t_gobj *z, t_glist *gl, int xpos, int ypos,
    int shift, int alt, int dbl, int doit)
{
    t_gatom *x = (t_gatom *)z;
    t_atom *ap = gatom_getatom(x);
    t_rtext *t;

    if (!doit)
        return (1);
    t = glist_findrtext(x->a_glist, &x->a_text);
    if (t == x->a_glist->gl_editor->e_textedfor)
    {
        rtext_mouse(t, xpos, ypos, (dbl ? RTEXT_DBL : RTEXT_DOWN));
        x->a_glist->gl_editor->e_onmotion = MA_DRAGTEXT;
        x->a_glist->gl_editor->e_xwas = xpos;
        x->a_glist->gl_editor->e_ywas = ypos;
        return (1);
    }
    if (x->a_flavor == A_FLOAT)
    {
        if (x->a_text.te_width == 1)
            gatom_float(x, (ap->a_w.w_float == 0));
        else
        {
            if (alt)
            {
                if (ap->a_w.w_float != 0)
                {
                    x->a_toggle = ap->a_w.w_float;
                    gatom_float(x, 0);
                }
                else gatom_float(x, x->a_toggle);
            }
            else
            {
                x->a_dragindex = 0;
                x->a_shift = shift;
            }
        }
    }
    else if (x->a_flavor == A_LIST)
    {
        int x1, y1, x2, y2, indx, argc = binbuf_getnatom(x->a_text.te_binbuf);
        t_atom *argv = binbuf_getvec(x->a_text.te_binbuf);
        gobj_getrect(z, gl, &x1, &y1, &x2, &y2);
        indx = rtext_findatomfor(t, xpos - x1, ypos - y1);
        if (indx >= 0 && indx < argc && argv[indx].a_type == A_FLOAT)
        {
            x->a_dragindex = indx;
            x->a_shift = shift;
        }
        else x->a_dragindex = -1;
    }
    x->a_grabbed = 1;
    x->a_doubleclicked = dbl;
    gatom_reborder(x);
    glist_grab(x->a_glist, &x->a_text.te_g, gatom_motion, gatom_key,
        xpos, ypos);
    return (1);
}

    /* probably never used but included in case needed for compatibility */
static void gatom_click(t_gatom *x, t_floatarg xpos, t_floatarg ypos,
    t_floatarg shift, t_floatarg ctrl, t_floatarg alt)
{
    pd_error(x, "gatom_click is obsolete and may be deleted in future");
    gatom_doclick(&x->a_text.te_g, x->a_glist, xpos, ypos, shift, ctrl, 0, 1);
}

    /* message back from dialog window */
static void gatom_param(t_gatom *x, t_symbol *sel, int argc, t_atom *argv)
{
    t_float width = atom_getfloatarg(0, argc, argv);
    t_float draglo = atom_getfloatarg(1, argc, argv);
    t_float draghi = atom_getfloatarg(2, argc, argv);
    t_symbol *label = gatom_unescapit(atom_getsymbolarg(3, argc, argv));
    t_float wherelabel = atom_getfloatarg(4, argc, argv);
    t_symbol *symfrom = gatom_unescapit(atom_getsymbolarg(5, argc, argv));
    t_symbol *symto = gatom_unescapit(atom_getsymbolarg(6, argc, argv));
    int newfont = atom_getfloatarg(7, argc, argv);
    t_atom undo[8];
    int is_visible = glist_isvisible(x->a_glist);
    int should_visible = gobj_shouldvis((t_gobj*)x, x->a_glist);

    SETFLOAT (undo+0, x->a_text.te_width);
    SETFLOAT (undo+1, x->a_draglo);
    SETFLOAT (undo+2, x->a_draghi);
    SETSYMBOL(undo+3, gatom_escapit(x->a_label));
    SETFLOAT (undo+4, x->a_wherelabel);
    SETSYMBOL(undo+5, gatom_escapit(x->a_symfrom));
    SETSYMBOL(undo+6, gatom_escapit(x->a_symto));
    SETFLOAT (undo+7, x->a_fontsize);
    pd_undo_set_objectstate(x->a_glist, (t_pd*)x, gensym("param"),
                            8, undo,
                            argc, argv);

    if(is_visible)
        gobj_vis(&x->a_text.te_g, x->a_glist, 0);
    if (!*symfrom->s_name && *x->a_symfrom->s_name)
        inlet_new(&x->a_text, &x->a_text.te_pd, 0, 0);
    else if (*symfrom->s_name && !*x->a_symfrom->s_name && x->a_text.te_inlet)
    {
        canvas_deletelinesforio(x->a_glist, &x->a_text,
            x->a_text.te_inlet, 0);
        inlet_free(x->a_text.te_inlet);
    }
    if (!*symto->s_name && *x->a_symto->s_name)
        outlet_new(&x->a_text, 0);
    else if (*symto->s_name && !*x->a_symto->s_name && x->a_text.te_outlet)
    {
        canvas_deletelinesforio(x->a_glist, &x->a_text,
            0, x->a_text.te_outlet);
        outlet_free(x->a_text.te_outlet);
    }
    if (draglo >= draghi)
        draglo = draghi = 0;
    x->a_draglo = draglo;
    x->a_draghi = draghi;
    if (width < 0)
        width = 4;
    else if (width > 1000)
        width = 1000;
    x->a_text.te_width = width;
    x->a_wherelabel = ((int)wherelabel & 3);
    x->a_label = label;
    x->a_fontsize = newfont;
    if (*x->a_symfrom->s_name)
        pd_unbind(&x->a_text.te_pd,
            canvas_realizedollar(x->a_glist, x->a_symfrom));
    x->a_symfrom = symfrom;
    if (*x->a_symfrom->s_name)
        pd_bind(&x->a_text.te_pd,
            canvas_realizedollar(x->a_glist, x->a_symfrom));
    x->a_symto = symto;
    x->a_expanded_to = canvas_realizedollar(x->a_glist, x->a_symto);

    if(is_visible && should_visible)
        gobj_vis(&x->a_text.te_g, x->a_glist, 1);
    canvas_dirty(x->a_glist, 1);
    if(is_visible)
        canvas_fixlinesfor(x->a_glist, (t_text*)x);
    /* glist_retext(x->a_glist, &x->a_text); */
}

static int gatom_fontsize(t_gatom *x)
{
    return (x->a_fontsize ? x->a_fontsize : glist_getfont(x->a_glist));
}

    /* ---------------- gatom-specific widget functions --------------- */
static void gatom_getwherelabel(t_gatom *x, t_glist *glist, int *xp, int *yp)
{
    int x1, y1, x2, y2;
    int zoom = glist_getzoom(glist), fontsize = gatom_fontsize(x);
    text_getrect(&x->a_text.te_g, glist, &x1, &y1, &x2, &y2);
    if (x->a_wherelabel == ATOM_LABELLEFT)
    {
        *xp = x1 - 3 * zoom - (
            (int)strlen(canvas_realizedollar(x->a_glist, x->a_label)->s_name) *
                sys_zoomfontwidth(fontsize, zoom, 0));
        *yp = y1 + 2 * zoom;
    }
    else if (x->a_wherelabel == ATOM_LABELRIGHT)
    {
        *xp = x2 + 2 * zoom;
        *yp = y1 + 2 * zoom;
    }
    else if (x->a_wherelabel == ATOM_LABELUP)
    {
        *xp = x1 - 1 * zoom;
        *yp = y1 - 1 * zoom - sys_zoomfontheight(fontsize, zoom, 0);
    }
    else
    {
        *xp = x1 - 1 * zoom;
        *yp = y2 + 3 * zoom;
    }
}

static void gatom_displace(t_gobj *z, t_glist *glist,
    int dx, int dy)
{
    t_gatom *x = (t_gatom*)z;
    text_displace(z, glist, dx, dy);
    if (glist_isvisible(glist))
    {
        char buf[MAXPDSTRING];
        sprintf(buf, "%lx.l", x);
        pdgui_vmess(0, "crs ii",
            glist_getcanvas(glist),
            "move",
            buf,
            dx * glist->gl_zoom, dy * glist->gl_zoom);
    }
}

static void gatom_vis(t_gobj *z, t_glist *glist, int vis)
{
    t_gatom *x = (t_gatom*)z;
    text_vis(z, glist, vis);
    if (*x->a_label->s_name)
    {
        char buf[MAXPDSTRING];
        sprintf(buf, "%lx.l", x);
        if (vis)
        {
            int x1, y1;
            char *tags[] = {
                buf,
                "label",
                "text"
            };
            gatom_getwherelabel(x, glist, &x1, &y1);
            pdgui_vmess("pdtk_text_new", "cS ff s ir",
                glist_getcanvas(glist),
                3, tags,
                (double)x1, (double)y1,
                canvas_realizedollar(x->a_glist, x->a_label)->s_name,
                gatom_fontsize(x) * glist_getzoom(glist), "black");
        }
        else
            pdgui_vmess(0, "crs", glist_getcanvas(glist), "delete", buf);
    }
}

void canvas_atom(t_glist *gl, t_atomtype type,
    t_symbol *s, int argc, t_atom *argv)
{
    t_gatom *x = (t_gatom *)pd_new(gatom_class);
    x->a_text.te_width = 0;                        /* don't know it yet. */
    x->a_text.te_type = T_ATOM;
    x->a_text.te_binbuf = binbuf_new();
    x->a_glist = gl;
    x->a_flavor = type;
    x->a_toggle = 1;
    x->a_draglo = 0;
    x->a_draghi = 0;
    x->a_wherelabel = 0;
    x->a_label = &s_;
    x->a_symfrom = &s_;
    x->a_symto = x->a_expanded_to = &s_;
    x->a_grabbed = 0;
    x->a_revertbuf = 0;
    x->a_fontsize = 0;
    (void)gatom_getatom(x);  /* this forces initialization of binbuf */
    if (argc > 1)
        /* create from file. x, y, width, low-range, high-range, flags,
            label, receive-name, send-name, fontsize */
    {
        x->a_text.te_xpix = atom_getfloatarg(0, argc, argv);
        x->a_text.te_ypix = atom_getfloatarg(1, argc, argv);
        x->a_text.te_width = atom_getfloatarg(2, argc, argv);
            /* sanity check because some very old patches have trash in this
            field... remove this in 2003 or so: */
        if (x->a_text.te_width < 0 || x->a_text.te_width > 500)
            x->a_text.te_width = 4;
        x->a_draglo = atom_getfloatarg(3, argc, argv);
        x->a_draghi = atom_getfloatarg(4, argc, argv);
        x->a_wherelabel = (((int)atom_getfloatarg(5, argc, argv)) & 3);
        x->a_label = gatom_unescapit(atom_getsymbolarg(6, argc, argv));
        x->a_symfrom = gatom_unescapit(atom_getsymbolarg(7, argc, argv));
        if (*x->a_symfrom->s_name)
            pd_bind(&x->a_text.te_pd,
                canvas_realizedollar(x->a_glist, x->a_symfrom));

        x->a_symto = gatom_unescapit(atom_getsymbolarg(8, argc, argv));
        x->a_expanded_to = canvas_realizedollar(x->a_glist, x->a_symto);
        if (x->a_symto == &s_)
            outlet_new(&x->a_text,
                x->a_flavor == A_FLOAT ? &s_float: &s_symbol);
        if (x->a_symfrom == &s_)
            inlet_new(&x->a_text, &x->a_text.te_pd, 0, 0);
        x->a_fontsize = atom_getfloatarg(9, argc, argv);
        glist_add(gl, &x->a_text.te_g);
    }
    else    /* from menu - use default settings */
    {
        int connectme, xpix, ypix, indx, nobj;
        canvas_howputnew(gl, &connectme, &xpix, &ypix, &indx, &nobj);
        outlet_new(&x->a_text,
            x->a_flavor == A_FLOAT ? &s_float: &s_symbol);
        inlet_new(&x->a_text, &x->a_text.te_pd, 0, 0);
        pd_vmess(&gl->gl_pd, gensym("editmode"), "i", 1);
        x->a_text.te_xpix = xpix;
        x->a_text.te_ypix = ypix;
        x->a_text.te_width = (x->a_flavor == A_FLOAT ? 5 :
            (x->a_flavor == A_SYMBOL ? 10 : 20));
        glist_add(gl, &x->a_text.te_g);
        glist_noselect(gl);
        glist_select(gl, &x->a_text.te_g);
        if (connectme)
            canvas_connect(gl, indx, 0, nobj, 0);
        else canvas_startmotion(glist_getcanvas(gl));
        canvas_undo_add(glist_getcanvas(gl), UNDO_CREATE, "create",
            (void *)canvas_undo_set_create(glist_getcanvas(gl)));
    }
}

void canvas_floatatom(t_glist *gl, t_symbol *s, int argc, t_atom *argv)
{
    canvas_atom(gl, A_FLOAT, s, argc, argv);
}

void canvas_symbolatom(t_glist *gl, t_symbol *s, int argc, t_atom *argv)
{
    canvas_atom(gl, A_SYMBOL, s, argc, argv);
}

void canvas_listbox(t_glist *gl, t_symbol *s, int argc, t_atom *argv)
{
    canvas_atom(gl, A_LIST, s, argc, argv);
}

static void gatom_free(t_gatom *x)
{
    if (*x->a_symfrom->s_name)
        pd_unbind(&x->a_text.te_pd,
            canvas_realizedollar(x->a_glist, x->a_symfrom));
    pdgui_stub_deleteforkey(x);
    sys_unqueuegui(x);
}

static void gatom_properties(t_gobj *z, t_glist *owner)
{
    t_gatom *x = (t_gatom *)z;
    pdgui_stub_vnew(&x->a_text.te_pd, "pdtk_gatom_dialog", x,
        "i ff i sss i",
        x->a_text.te_width,
        x->a_draglo, x->a_draghi,
        x->a_wherelabel,
        gatom_escapit(x->a_label)->s_name,
        gatom_escapit(x->a_symfrom)->s_name,
        gatom_escapit(x->a_symto)->s_name,
        x->a_fontsize);
}


/* -------------------- widget behavior for text objects ------------ */

static void text_getrect(t_gobj *z, t_glist *glist,
    int *xp1, int *yp1, int *xp2, int *yp2)
{
    t_text *x = (t_text *)z;
    int width, height, iscomment = (x->te_type == T_TEXT);
    t_float x1, y1, x2, y2;

    if (glist->gl_editor && glist->gl_editor->e_rtext)
    {
        t_rtext *y = glist_findrtext(glist, x);
        width = rtext_width(y);
        height = rtext_height(y) - (iscomment << 1);
    }
        /* for number boxes, we know width and height a priori, and should
        report them here so that graphs can get swelled to fit. */

    else if (x->te_type == T_ATOM && x->te_width > 0)
    {
        width = (x->te_width > 0 ? x->te_width : 6) * glist_fontwidth(glist);
        height = glist_fontheight(glist);
        if (glist_getzoom(glist) > 1)
        {
            /* zoom margins */
            width += ATOM_RMARGIN * glist_getzoom(glist);
            height += ATOM_BMARGIN * glist_getzoom(glist);
        }
        else
        {
            width += ATOM_RMARGIN;
            height += ATOM_BMARGIN;
        }
    }
        /* if we're invisible we don't know our size so we just lie about
        it.  This is called on invisible boxes to establish order of inlets
        and possibly other reasons.
           To find out if the box is visible we can't just check the "vis"
        flag because we might be within the vis() routine and not have set
        that yet.  So we check directly whether the "rtext" list has been
        built.  LATER reconsider when "vis" flag should be on and off? */

    else width = height = 10;
    x1 = text_xpix(x, glist);
    y1 = text_ypix(x, glist);
    x2 = x1 + width;
    y2 = y1 + height;
    y1 += iscomment;
    *xp1 = x1;
    *yp1 = y1;
    *xp2 = x2;
    *yp2 = y2;
}

static void text_displace(t_gobj *z, t_glist *glist,
    int dx, int dy)
{
    t_text *x = (t_text *)z;
    x->te_xpix += dx;
    x->te_ypix += dy;
    if (glist_isvisible(glist))
    {
        t_rtext *y = glist_findrtext(glist, x);
        rtext_displace(y, glist->gl_zoom * dx, glist->gl_zoom * dy);
        text_drawborder(x, glist, rtext_gettag(y),
            rtext_width(y), rtext_height(y), 0);
        canvas_fixlinesfor(glist, x);
    }
}

static void text_select(t_gobj *z, t_glist *glist, int state)
{
    t_text *x = (t_text *)z;
    t_rtext *y = glist_findrtext(glist, x);
    rtext_select(y, state);
    if (glist_isvisible(glist) && gobj_shouldvis(&x->te_g, glist))
    {
        char buf[MAXPDSTRING];
        sprintf(buf, "%sR", rtext_gettag(y));
        pdgui_vmess(0, "crs rr",
            glist,
            "itemconfigure",
            buf,
            "-fill", (state? "blue" : "black"));
    }
}

static void text_activate(t_gobj *z, t_glist *glist, int state)
{
    t_text *x = (t_text *)z;
    t_rtext *y = glist_findrtext(glist, x);
    if (z->g_pd != gatom_class)
        rtext_activate(y, state);
}

static void text_delete(t_gobj *z, t_glist *glist)
{
    t_text *x = (t_text *)z;
        canvas_deletelinesfor(glist, x);
}

static void text_vis(t_gobj *z, t_glist *glist, int vis)
{
    t_text *x = (t_text *)z;
    if (vis)
    {
        if (gobj_shouldvis(&x->te_g, glist))
        {
            t_rtext *y = glist_findrtext(glist, x);
            text_drawborder(x, glist, rtext_gettag(y),
                rtext_width(y), rtext_height(y), 1);
            rtext_draw(y);
        }
    }
    else
    {
        t_rtext *y = glist_findrtext(glist, x);
        if (gobj_shouldvis(&x->te_g, glist))
        {
            text_eraseborder(x, glist, rtext_gettag(y));
            rtext_erase(y);
        }
    }
}

static int text_click(t_gobj *z, struct _glist *glist,
    int xpix, int ypix, int shift, int alt, int dbl, int doit)
{
    t_text *x = (t_text *)z;
    if (x->te_type == T_OBJECT)
    {
        t_symbol *clicksym = gensym("click");
        if (zgetfn(&x->te_pd, clicksym))
        {
            if (doit)
                pd_vmess(&x->te_pd, clicksym, "fffff",
                    (double)xpix, (double)ypix,
                        (double)shift, (double)0, (double)alt);
            return (1);
        }
        else return (0);
    }
    else if (x->te_type == T_MESSAGE)
    {
        if (doit)
            message_click((t_message *)x, (t_floatarg)xpix, (t_floatarg)ypix,
                (t_floatarg)shift, (t_floatarg)0, (t_floatarg)alt);
        return (1);
    }
    else return (0);
}

void canvas_statesavers_doit(t_glist *x, t_binbuf *b);
void text_save(t_gobj *z, t_binbuf *b)
{
    t_text *x = (t_text *)z;
    if (x->te_type == T_OBJECT)
    {
            /* if we have a "saveto" method, and if we don't happen to be
            a canvas that's an abstraction, the saveto method does the work */
        if (zgetfn(&x->te_pd, gensym("saveto")) &&
            !((pd_class(&x->te_pd) == canvas_class) &&
                (canvas_isabstraction((t_canvas *)x)
                    || canvas_istable((t_canvas *)x))))
        {
            mess1(&x->te_pd, gensym("saveto"), b);
            binbuf_addv(b, "ssii", gensym("#X"), gensym("restore"),
                (int)x->te_xpix, (int)x->te_ypix);
            binbuf_addbinbuf(b, x->te_binbuf);
            binbuf_addv(b, ";");
            if (x->te_width)
                binbuf_addv(b, "ssi;",
                    gensym("#X"), gensym("f"), (int)x->te_width);
        }
        else    /* otherwise just save the text */
        {
            binbuf_addv(b, "ssii", gensym("#X"), gensym("obj"),
                (int)x->te_xpix, (int)x->te_ypix);
            binbuf_addbinbuf(b, x->te_binbuf);
            if (x->te_width)
                binbuf_addv(b, ",si", gensym("f"), (int)x->te_width);
            binbuf_addv(b, ";");
        }
            /* if an abstraction, give it a chance to save state */
        if (pd_class(&x->te_pd) == canvas_class &&
            canvas_isabstraction((t_canvas *)x))
                canvas_statesavers_doit((t_glist *)x, b);
    }
    else if (x->te_type == T_MESSAGE)
    {
        binbuf_addv(b, "ssii", gensym("#X"), gensym("msg"),
            (int)x->te_xpix, (int)x->te_ypix);
        binbuf_addbinbuf(b, x->te_binbuf);
        if (x->te_width)
            binbuf_addv(b, ",si", gensym("f"), (int)x->te_width);
        binbuf_addv(b, ";");
    }
    else if (x->te_type == T_ATOM)
    {
        t_atomtype t = ((t_gatom *)x)->a_flavor;
        t_symbol *sel = (t == A_SYMBOL ? gensym("symbolatom") :
            (t == A_FLOAT ? gensym("floatatom") : gensym("listbox")));
        t_symbol *label = gatom_escapit(((t_gatom *)x)->a_label);
        t_symbol *symfrom = gatom_escapit(((t_gatom *)x)->a_symfrom);
        t_symbol *symto = gatom_escapit(((t_gatom *)x)->a_symto);
        binbuf_addv(b, "ssiiifffsssf;", gensym("#X"), sel,
            (int)x->te_xpix, (int)x->te_ypix, (int)x->te_width,
            (double)((t_gatom *)x)->a_draglo,
            (double)((t_gatom *)x)->a_draghi,
            (double)((t_gatom *)x)->a_wherelabel,
            label, symfrom, symto, (double)((t_gatom *)x)->a_fontsize);
    }
    else
    {
        binbuf_addv(b, "ssii", gensym("#X"), gensym("text"),
            (int)x->te_xpix, (int)x->te_ypix);
        binbuf_addbinbuf(b, x->te_binbuf);
        if (x->te_width)
            binbuf_addv(b, ",si", gensym("f"), (int)x->te_width);
        binbuf_addv(b, ";");
    }
}

    /* this one is for everyone but "gatoms"; it's imposed in m_class.c */
const t_widgetbehavior text_widgetbehavior =
{
    text_getrect,
    text_displace,
    text_select,
    text_activate,
    text_delete,
    text_vis,
    text_click,
};

static const t_widgetbehavior gatom_widgetbehavior =
{
    text_getrect,
    gatom_displace,
    text_select,
    text_activate,
    text_delete,
    gatom_vis,
    gatom_doclick,
};

/* -------------------- the "text" class  ------------ */

    /* draw inlets and outlets for a text object or for a graph. */
void glist_drawiofor(t_glist *glist, t_object *ob, int firsttime,
    const char *tag, int x1, int y1, int x2, int y2)
{
    int n = obj_noutlets(ob), nplus = (n == 1 ? 1 : n-1), i;
    int width = x2 - x1;
    int iow = IOWIDTH * glist->gl_zoom;
    int ih = IHEIGHT * glist->gl_zoom, oh = OHEIGHT * glist->gl_zoom;
    char *tags[2];
    char tagbuf[128];

    /* draw over border, so assume border width = 1 pixel * glist->gl_zoom */
    for (i = 0; i < n; i++)
    {
        int onset = x1 + (width - iow) * i / nplus;
        sprintf(tagbuf, "%so%d", tag, i);
        tags[0] = tagbuf;
        tags[1] = "outlet";
        if (firsttime)
            pdgui_vmess(0, "crr iiii rS rr",
                glist_getcanvas(glist), "create", "rectangle",
                onset, y2 - oh + glist->gl_zoom, onset + iow, y2,
                "-tags", (int)(sizeof(tags)/sizeof(*tags)), tags,
                "-fill", "black");
        else
            pdgui_vmess(0, "crs iiii",
                glist_getcanvas(glist), "coords", tagbuf,
                onset, y2 - oh + glist->gl_zoom, onset + iow, y2);
    }
    n = obj_ninlets(ob);
    nplus = (n == 1 ? 1 : n-1);
    for (i = 0; i < n; i++)
    {
        int onset = x1 + (width - iow) * i / nplus;
        sprintf(tagbuf, "%si%d", tag, i);
        tags[0] = tagbuf;
        tags[1] = "inlet";
        if (firsttime)
            pdgui_vmess(0, "crr iiii rS rr",
                glist_getcanvas(glist),
                "create", "rectangle",
                onset, y1, onset + iow, y1 + ih - glist->gl_zoom,
                "-tags", (int)(sizeof(tags)/sizeof(*tags)), tags,
                "-fill", "black");
        else
            pdgui_vmess(0, "crs iiii",
                glist_getcanvas(glist), "coords", tagbuf,
                onset, y1, onset + iow, y1 + ih - glist->gl_zoom);
    }
}

void text_drawborder(t_text *x, t_glist *glist,
    const char *tag, int width2, int height2, int firsttime)
{
    t_object *ob;
    int x1, y1, x2, y2, width, height, corner;
    char tagR[128];
    sprintf(tagR, "%sR", tag);
    text_getrect(&x->te_g, glist, &x1, &y1, &x2, &y2);
    width = x2 - x1;
    height = y2 - y1;
    if (x->te_type == T_OBJECT)
    {
        char *pattern = ((pd_class(&x->te_pd) == text_class) ? "-" : "\"\"");
        char *tags[] = {tagR, "obj"};
        if (firsttime)
            pdgui_vmess(0, "crr iiiiiiiiii rr ri rr rS",
                glist_getcanvas(glist), "create", "line",
                x1, y1,  x2, y1,  x2, y2,  x1, y2,  x1, y1,
                "-dash", pattern,
                "-width", glist->gl_zoom,
                "-capstyle", "projecting",
                "-tags", 2, tags);
        else
        {
            pdgui_vmess(0, "crs iiiiiiiiii",
                glist_getcanvas(glist), "coords", tagR,
                x1, y1,  x2, y1,  x2, y2,  x1, y2,  x1, y1);
            pdgui_vmess(0, "crs rr",
                glist_getcanvas(glist), "itemconfigure", tagR,
                "-dash", pattern);
        }
    }
    else if (x->te_type == T_MESSAGE)
    {
        char *tags[] = {tagR, "msg"};
        corner = ((y2-y1)/4);
        if (corner > 10*glist->gl_zoom)
            corner = 10*glist->gl_zoom; /* looks bad if too big */
        if (firsttime)
            pdgui_vmess(0, "crr iiiiiiiiiiiiii ri rr rS",
                glist_getcanvas(glist), "create", "line",
                x1, y1,  x2+corner, y1,  x2, y1+corner,  x2, y2-corner,  x2+corner, y2,  x1, y2,  x1, y1,
                "-width", glist->gl_zoom,
                "-capstyle", "projecting",
                "-tags", 2, tags);
        else
            pdgui_vmess(0, "crs iiiiiiiiiiiiii",
                glist_getcanvas(glist), "coords", tagR,
                x1, y1,  x2+corner, y1,  x2, y1+corner,  x2, y2-corner,  x2+corner, y2,  x1, y2,  x1, y1);
    }
    else if (x->te_type == T_ATOM && (((t_gatom *)x)->a_flavor == A_FLOAT ||
           ((t_gatom *)x)->a_flavor == A_SYMBOL))
    {
            /* number or symbol */
        int grabbed = glist->gl_zoom * ((t_gatom *)x)->a_grabbed;
        int x1p = x1 + grabbed, y1p = y1 + grabbed;
        char *tags[] = {tagR, "atom"};
        corner = ((y2-y1)/4);
        if (firsttime)
            pdgui_vmess(0, "crr iiiiiiiiiiii ri rr rS",
                glist_getcanvas(glist), "create", "line",
                x1p, y1p,  x2-corner, y1p,  x2, y1p+corner, x2, y2,  x1p, y2,  x1p, y1p,
                "-width", glist->gl_zoom+grabbed,
                "-capstyle", "projecting",
                "-tags", 2, tags);
        else
        {
            pdgui_vmess(0, "crs iiiiiiiiiiii",
                glist_getcanvas(glist), "coords", tagR,
                x1p, y1p,  x2-corner, y1p,  x2, y1p+corner,  x2, y2,  x1p, y2,  x1p, y1p);
            pdgui_vmess(0, "crs ri",
                glist_getcanvas(glist), "itemconfigure", tagR,
                "-width", glist->gl_zoom+grabbed);
        }
    }
    else if (x->te_type == T_ATOM ) /* list (ATOM but not float or symbol) */
    {
        int grabbed = glist->gl_zoom * ((t_gatom *)x)->a_grabbed;
        int x1p = x1 + grabbed, y1p = y1 + grabbed;
        char *tags[] = {tagR, "atom"};
        corner = ((y2-y1)/4);
        if (firsttime)
            pdgui_vmess(0, "crr iiiiiiiiiiiiii ri rr rS",
                glist_getcanvas(glist),
                "create", "line",
                x1p, y1p,  x2-corner, y1p,  x2, y1p+corner,  x2, y2-corner,  x2-corner, y2,  x1p, y2,  x1p, y1p,
                "-width", glist->gl_zoom+grabbed,
                "-capstyle", "projecting",
                "-tags", 2, tags);
        else
        {
            pdgui_vmess(0, "crs iiiiiiiiiiiiii",
                glist_getcanvas(glist), "coords", tagR,
                x1p,y1p, x2-corner,y1p, x2,y1p+corner, x2,y2-corner, x2-corner,y2, x1p,y2, x1p,y1p);
            pdgui_vmess(0, "crs ri",
                glist_getcanvas(glist), "itemconfigure", tagR,
                "-width", glist->gl_zoom+grabbed);
        }
    }
        /* for comments, just draw a bar on RHS if unlocked; when a visible
        canvas is unlocked we have to call this anew on all comments, and when
        locked we erase them all via the annoying "commentbar" tag. */
    else if (x->te_type == T_TEXT && glist->gl_edit)
    {
        char *tags[] = {tagR, "commentbar"};
        if (firsttime)
            pdgui_vmess(0, "crr iiii rS",
                glist_getcanvas(glist), "create", "line",
                x2, y1,  x2, y2,
                "-tags", 2, tags);
        else
            pdgui_vmess(0, "crs iiii",
                glist_getcanvas(glist), "coords", tagR,
                x2, y1,  x2, y2);
    }
        /* draw inlets/outlets */

    if ((ob = pd_checkobject(&x->te_pd)))
        glist_drawiofor(glist, ob, firsttime, tag, x1, y1, x2, y2);
    if (firsttime) /* raise cords over everything else */
        pdgui_vmess(0, "crr", glist_getcanvas(glist), "raise", "cord");
}

void glist_eraseiofor(t_glist *glist, t_object *ob, const char *tag)
{
    int i, n;
    n = obj_noutlets(ob);
    char tagbuf[MAXPDSTRING];
    for (i = 0; i < n; i++)
    {
        sprintf(tagbuf, "%so%d", tag, i);
        pdgui_vmess(0, "crs",
            glist_getcanvas(glist), "delete", tagbuf);
    }
    n = obj_ninlets(ob);
    for (i = 0; i < n; i++)
    {
        sprintf(tagbuf, "%si%d", tag, i);
        pdgui_vmess(0, "crs",
            glist_getcanvas(glist), "delete", tagbuf);
    }
}

void text_eraseborder(t_text *x, t_glist *glist, const char *tag)
{
    char tagbuf[MAXPDSTRING];
    if (x->te_type == T_TEXT && !glist->gl_edit) return;
    sprintf(tagbuf, "%sR", tag);
    pdgui_vmess(0, "crs",
        glist_getcanvas(glist), "delete", tagbuf);
    glist_eraseiofor(glist, x, tag);
}

    /* change text; if T_OBJECT, remake it.  */
void text_setto(t_text *x, t_glist *glist, const char *buf, int bufsize)
{
    int pos = glist_getindex(glist_getcanvas(glist), &x->te_g);
    if (x->te_type == T_OBJECT)
    {
        t_binbuf *b = binbuf_new();
        int natom1, natom2, widthwas = x->te_width;
        t_atom *vec1, *vec2;
        binbuf_text(b, buf, bufsize);
        natom1 = binbuf_getnatom(x->te_binbuf);
        vec1 = binbuf_getvec(x->te_binbuf);
        natom2 = binbuf_getnatom(b);
        vec2 = binbuf_getvec(b);
            /* special case: if  pd args change just pass the message on. */
        if (natom1 >= 1 && natom2 >= 1 && vec1[0].a_type == A_SYMBOL
            && !strcmp(vec1[0].a_w.w_symbol->s_name, "pd") &&
             vec2[0].a_type == A_SYMBOL
            && !strcmp(vec2[0].a_w.w_symbol->s_name, "pd"))
        {
            canvas_undo_add(glist_getcanvas(glist), UNDO_RECREATE, "recreate",
                (void *)canvas_undo_set_recreate(glist_getcanvas(glist),
                &x->te_g, pos));

            typedmess(&x->te_pd, gensym("rename"), natom2-1, vec2+1);
            binbuf_free(x->te_binbuf);
            x->te_binbuf = b;
        }
        else  /* normally, just destroy the old one and make a new one. */
        {
            int xwas = x->te_xpix, ywas = x->te_ypix;
            canvas_undo_add(glist_getcanvas(glist), UNDO_RECREATE, "recreate",
                (void *)canvas_undo_set_recreate(glist_getcanvas(glist),
                &x->te_g, pos));
            glist_delete(glist, &x->te_g);
            canvas_objtext(glist, xwas, ywas, widthwas, 0, b);
            canvas_restoreconnections(glist_getcanvas(glist));
                /* if it's an abstraction loadbang it here */
            if (pd_this->pd_newest)
            {
                if (pd_class(pd_this->pd_newest) == canvas_class)
                    canvas_loadbang((t_canvas *)pd_this->pd_newest);
                else if (zgetfn(pd_this->pd_newest, gensym("loadbang")))
                    vmess(pd_this->pd_newest, gensym("loadbang"), "f", LB_LOAD);
            }
        }
            /* if we made a new "pd" or changed a window name,
                update window list */
        if (natom2 >= 1  && vec2[0].a_type == A_SYMBOL
            && !strcmp(vec2[0].a_w.w_symbol->s_name, "pd"))
                canvas_updatewindowlist();
    }
    else
    {
        canvas_undo_add(glist_getcanvas(glist), UNDO_RECREATE, "recreate",
           (void *)canvas_undo_set_recreate(glist_getcanvas(glist),
            &x->te_g, pos));
        binbuf_text(x->te_binbuf, buf, bufsize);

    }
}

    /* this gets called when a message gets sent to an object whose creation
    failed, presumably because of loading a patch with a missing extern or
    abstraction */
static void text_anything(t_text *x, t_symbol *s, int argc, t_atom *argv)
{
}

void text_getfont(t_text *x, t_glist *thisglist,
    int *fwidthp, int *fheightp, int *guifsize)
{
    int font, zoom;
    t_glist *gl;
    if (pd_class(&x->te_pd) == canvas_class &&
        ((t_glist *)(x))->gl_isgraph &&
        ((t_glist *)(x))->gl_goprect)
            gl = (t_glist *)(x);
    else gl = thisglist;
    font =  glist_getfont(gl);
    zoom = glist_getzoom(gl);
        /* override if atom box has its own specified font size */
    if (x->te_type == T_ATOM && ((t_gatom *)x)->a_fontsize > 0)
        font = ((t_gatom *)x)->a_fontsize;
    *fwidthp = sys_zoomfontwidth(font, zoom, 0);
    *fheightp = sys_zoomfontheight(font, zoom, 0);
    *guifsize = sys_hostfontsize(font, zoom);
}


/*
        *fontwidthp =  glist_fontwidth((t_glist *)(x->x_text));
        fontheightp =  glist_fontheight((t_glist *)(x->x_text));
  *guifontsizep = sys_hostfontsize(font, glist_getzoom(x->x_glist));
*/

void g_text_setup(void)
{
    text_class = class_new(gensym("text"), 0, 0, sizeof(t_text),
        CLASS_NOINLET | CLASS_PATCHABLE, 0);
    class_addanything(text_class, text_anything);

    message_class = class_new(gensym("message"), 0, (t_method)message_free,
        sizeof(t_message), CLASS_PATCHABLE, 0);
    class_addbang(message_class, message_bang);
    class_addfloat(message_class, message_float);
    class_addsymbol(message_class, message_symbol);
    class_addlist(message_class, message_list);
    class_addanything(message_class, message_list);

    class_addmethod(message_class, (t_method)message_click, gensym("click"),
        A_FLOAT, A_FLOAT, A_FLOAT, A_FLOAT, A_FLOAT, 0);
    class_addmethod(message_class, (t_method)message_set, gensym("set"),
        A_GIMME, 0);
    class_addmethod(message_class, (t_method)message_add, gensym("add"),
        A_GIMME, 0);
    class_addmethod(message_class, (t_method)message_add2, gensym("add2"),
        A_GIMME, 0);
    class_addmethod(message_class, (t_method)message_addcomma,
        gensym("addcomma"), 0);
    class_addmethod(message_class, (t_method)message_addsemi,
        gensym("addsemi"), 0);
    class_addmethod(message_class, (t_method)message_adddollar,
        gensym("adddollar"), A_FLOAT, 0);
    class_addmethod(message_class, (t_method)message_adddollsym,
        gensym("adddollsym"), A_SYMBOL, 0);

    messresponder_class = class_new(gensym("messresponder"), 0, 0,
        sizeof(t_text), CLASS_PD, 0);
    class_addbang(messresponder_class, messresponder_bang);
    class_addfloat(messresponder_class, (t_method) messresponder_float);
    class_addsymbol(messresponder_class, messresponder_symbol);
    class_addlist(messresponder_class, messresponder_list);
    class_addanything(messresponder_class, messresponder_anything);

    gatom_class = class_new(gensym("gatom"), 0, (t_method)gatom_free,
        sizeof(t_gatom), CLASS_NOINLET | CLASS_PATCHABLE, 0);
    class_addbang(gatom_class, gatom_bang);
    class_addfloat(gatom_class, gatom_float);
    class_addsymbol(gatom_class, gatom_symbol);
    class_addlist(gatom_class, gatom_list);
    class_addmethod(gatom_class, (t_method)gatom_set, gensym("set"),
        A_GIMME, 0);
    class_addmethod(gatom_class, (t_method)gatom_click, gensym("click"),
        A_FLOAT, A_FLOAT, A_FLOAT, A_FLOAT, A_FLOAT, 0);
    class_addmethod(gatom_class, (t_method)gatom_param, gensym("param"),
        A_GIMME, 0);
    class_setwidget(gatom_class, &gatom_widgetbehavior);
    class_setpropertiesfn(gatom_class, gatom_properties);
    class_sethelpsymbol(gatom_class, gensym("gui-boxes"));
}<|MERGE_RESOLUTION|>--- conflicted
+++ resolved
@@ -771,13 +771,8 @@
     "nofirstin" flag, the standard list behavior gets confused. */
 static void gatom_list(t_gatom *x, t_symbol *s, int argc, t_atom *argv)
 {
-<<<<<<< HEAD
     /* empty list is like a bang */
     if (argc)
-=======
-    /* empty lists are like bang and output value for float and symbol, but clears list */
-    if (argc || x->a_flavor == A_LIST)
->>>>>>> f22066b0
         gatom_set(x, s, argc, argv);
     gatom_bang(x);
 }
