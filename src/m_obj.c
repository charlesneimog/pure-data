/* Copyright (c) 1997-1999 Miller Puckette.
* For information on usage and redistribution, and for a DISCLAIMER OF ALL
* WARRANTIES, see the file, "LICENSE.txt," in this distribution.  */

/* this file handles Max-style patchable objects, i.e., objects which
can interconnect via inlets and outlets; also, the (terse) generic
behavior for "gobjs" appears at the end of this file.  */

#include "m_pd.h"
#include "m_imp.h"
#include <string.h>

<<<<<<< HEAD
#include "m_private_utils.h"
=======
#ifdef _WIN32
# include <malloc.h> /* MSVC or mingw on windows */
#elif defined(__linux__) || defined(__APPLE__) || defined(HAVE_ALLOCA_H)
# include <alloca.h> /* linux, mac, mingw, cygwin */
#else
# include <stdlib.h> /* BSDs for example */
#endif

#ifdef _MSC_VER
#define snprintf _snprintf
#endif

#if defined(_MSC_VER)
#define INLINE __forceinline
#elif defined(__GNUC__)
#define INLINE inline __attribute__((always_inline))
#else
#define INLINE inline
#endif
>>>>>>> 91b6fa6f

union inletunion
{
    t_symbol *iu_symto;
    t_gpointer *iu_pointerslot;
    t_float *iu_floatslot;
    t_symbol **iu_symslot;
    t_float iu_floatsignalvalue;
};

struct _inlet
{
    t_pd i_pd;
    struct _inlet *i_next;
    t_object *i_owner;
    t_pd *i_dest;
    t_symbol *i_symfrom;
    union inletunion i_un;
};

#define i_symto i_un.iu_symto
#define i_pointerslot i_un.iu_pointerslot
#define i_floatslot i_un.iu_floatslot
#define i_symslot i_un.iu_symslot

static t_class *inlet_class, *pointerinlet_class, *floatinlet_class,
    *symbolinlet_class;

#define ISINLET(pd) ((*(pd) == inlet_class) || \
    (*(pd) == pointerinlet_class) || \
    (*(pd) == floatinlet_class) || \
    (*(pd) == symbolinlet_class))

/* --------------------- generic inlets ala max ------------------ */

t_inlet *inlet_new(t_object *owner, t_pd *dest, t_symbol *s1, t_symbol *s2)
{
    t_inlet *x = (t_inlet *)pd_new(inlet_class), *y, *y2;
    x->i_owner = owner;
    x->i_dest = dest;
    if (s1 == &s_signal)
        x->i_un.iu_floatsignalvalue = 0;
    else x->i_symto = s2;
    x->i_symfrom = s1;
    x->i_next = 0;
    if ((y = owner->ob_inlet))
    {
        while ((y2 = y->i_next)) y = y2;
        y->i_next = x;
    }
    else owner->ob_inlet = x;
    return (x);
}

t_inlet *signalinlet_new(t_object *owner, t_float f)
{
    t_inlet *x = inlet_new(owner, &owner->ob_pd, &s_signal, &s_signal);
    x->i_un.iu_floatsignalvalue = f;
    return (x);
}

static void inlet_wrong(t_inlet *x, t_symbol *s)
{
    pd_error(x->i_owner, "inlet: expected '%s' but got '%s'",
        x->i_symfrom->s_name, s->s_name);
}

static void inlet_list(t_inlet *x, t_symbol *s, int argc, t_atom *argv);
extern t_class *vinlet_class;

    /* LATER figure out how to make these efficient: */
static void inlet_bang(t_inlet *x)
{
    if (x->i_symfrom == &s_bang)
        pd_vmess(x->i_dest, x->i_symto, "");
    else if (!x->i_symfrom) pd_bang(x->i_dest);
    else if (x->i_symfrom == &s_list)
        inlet_list(x, &s_bang, 0, 0);
    else if (x->i_symfrom == &s_signal && zgetfn(x->i_dest, gensym("fwd")))
        vmess(x->i_dest, gensym("fwd"), "s", &s_bang);
    else inlet_wrong(x, &s_bang);
}

static void inlet_pointer(t_inlet *x, t_gpointer *gp)
{
    if (x->i_symfrom == &s_pointer)
        pd_vmess(x->i_dest, x->i_symto, "p", gp);
    else if (!x->i_symfrom) pd_pointer(x->i_dest, gp);
    else if (x->i_symfrom == &s_list)
    {
        t_atom a;
        SETPOINTER(&a, gp);
        inlet_list(x, &s_pointer, 1, &a);
    }
    else inlet_wrong(x, &s_pointer);
}

static void inlet_float(t_inlet *x, t_float f)
{
    if (x->i_symfrom == &s_float)
        pd_vmess(x->i_dest, x->i_symto, "f", (t_floatarg)f);
    else if (x->i_symfrom == &s_signal)
        x->i_un.iu_floatsignalvalue = f;
    else if (!x->i_symfrom)
        pd_float(x->i_dest, f);
    else if (x->i_symfrom == &s_list)
    {
        t_atom a;
        SETFLOAT(&a, f);
        inlet_list(x, &s_float, 1, &a);
    }
    else inlet_wrong(x, &s_float);
}

static void inlet_symbol(t_inlet *x, t_symbol *s)
{
    if (x->i_symfrom == &s_symbol)
        pd_vmess(x->i_dest, x->i_symto, "s", s);
    else if (!x->i_symfrom) pd_symbol(x->i_dest, s);
    else if (x->i_symfrom == &s_list)
    {
        t_atom a;
        SETSYMBOL(&a, s);
        inlet_list(x, &s_symbol, 1, &a);
    }
    else if (x->i_symfrom == &s_signal && zgetfn(x->i_dest, gensym("fwd")))
        vmess(x->i_dest, gensym("fwd"), "ss", &s_symbol, s);
    else inlet_wrong(x, &s_symbol);
}

    /* forward a message to an inlet~ object */
static void inlet_fwd(t_inlet *x, t_symbol *s, int argc, t_atom *argv)
{
    t_atom *argvec = (t_atom *)alloca((argc+1) * sizeof(t_atom));
    int i;
    SETSYMBOL(argvec, s);
    for (i = 0; i < argc; i++)
        argvec[i+1] = argv[i];
    typedmess(x->i_dest, gensym("fwd"), argc+1, argvec);
}

static void inlet_list(t_inlet *x, t_symbol *s, int argc, t_atom *argv)
{
    t_atom at;
    if (x->i_symfrom == &s_list || x->i_symfrom == &s_float
        || x->i_symfrom == &s_symbol || x->i_symfrom == &s_pointer)
            typedmess(x->i_dest, x->i_symto, argc, argv);
    else if (!x->i_symfrom) pd_list(x->i_dest, s, argc, argv);
    else if (!argc)
      inlet_bang(x);
    else if (argc==1 && argv->a_type == A_FLOAT)
      inlet_float(x, atom_getfloat(argv));
    else if (argc==1 && argv->a_type == A_SYMBOL)
      inlet_symbol(x, atom_getsymbol(argv));
    else if (x->i_symfrom == &s_signal && zgetfn(x->i_dest, gensym("fwd")))
        inlet_fwd(x, &s_list, argc, argv);
    else post("class %s", class_getname(*x->i_dest)), inlet_wrong(x, &s_list);
}

static void inlet_anything(t_inlet *x, t_symbol *s, int argc, t_atom *argv)
{
    if (x->i_symfrom == s)
    {
        /* the "symto" field is undefined for signal inlets, so we don't
         attempt to translate the selector, just forward the original msg. */

        if (x->i_symfrom == &s_signal)
            typedmess(x->i_dest, s, argc, argv);
        else
            typedmess(x->i_dest, x->i_symto, argc, argv);
    }
    else if (!x->i_symfrom)
        typedmess(x->i_dest, s, argc, argv);
    else if (x->i_symfrom == &s_signal && zgetfn(x->i_dest, gensym("fwd")))
        inlet_fwd(x, s, argc, argv);
    else inlet_wrong(x, s);
}

void inlet_free(t_inlet *x)
{
    t_object *y = x->i_owner;
    t_inlet *x2;
    if (y->ob_inlet == x) y->ob_inlet = x->i_next;
    else for (x2 = y->ob_inlet; x2; x2 = x2->i_next)
        if (x2->i_next == x)
    {
        x2->i_next = x->i_next;
        break;
    }
    t_freebytes(x, sizeof(*x));
}

/* ----- pointerinlets, floatinlets, syminlets: optimized inlets ------- */

static void pointerinlet_pointer(t_inlet *x, t_gpointer *gp)
{
    gpointer_unset(x->i_pointerslot);
    *(x->i_pointerslot) = *gp;
    if (gp->gp_stub) gp->gp_stub->gs_refcount++;
}

t_inlet *pointerinlet_new(t_object *owner, t_gpointer *gp)
{
    t_inlet *x = (t_inlet *)pd_new(pointerinlet_class), *y, *y2;
    x->i_owner = owner;
    x->i_dest = 0;
    x->i_symfrom = &s_pointer;
    x->i_pointerslot = gp;
    x->i_next = 0;
    if ((y = owner->ob_inlet))
    {
        while ((y2 = y->i_next)) y = y2;
        y->i_next = x;
    }
    else owner->ob_inlet = x;
    return (x);
}

static void floatinlet_float(t_inlet *x, t_float f)
{
    *(x->i_floatslot) = f;
}

t_inlet *floatinlet_new(t_object *owner, t_float *fp)
{
    t_inlet *x = (t_inlet *)pd_new(floatinlet_class), *y, *y2;
    x->i_owner = owner;
    x->i_dest = 0;
    x->i_symfrom = &s_float;
    x->i_floatslot = fp;
    x->i_next = 0;
    if ((y = owner->ob_inlet))
    {
        while ((y2 = y->i_next)) y = y2;
        y->i_next = x;
    }
    else owner->ob_inlet = x;
    return (x);
}

static void symbolinlet_symbol(t_inlet *x, t_symbol *s)
{
    *(x->i_symslot) = s;
}

t_inlet *symbolinlet_new(t_object *owner, t_symbol **sp)
{
    t_inlet *x = (t_inlet *)pd_new(symbolinlet_class), *y, *y2;
    x->i_owner = owner;
    x->i_dest = 0;
    x->i_symfrom = &s_symbol;
    x->i_symslot = sp;
    x->i_next = 0;
    if ((y = owner->ob_inlet))
    {
        while ((y2 = y->i_next)) y = y2;
        y->i_next = x;
    }
    else owner->ob_inlet = x;
    return (x);
}

/* ---------------------- routine to handle lists ---------------------- */

    /* objects interpret lists by feeding them to the individual inlets.
    Before you call this check that the object doesn't have a more
    specific way to handle lists. */
void obj_list(t_object *x, t_symbol *s, int argc, t_atom *argv)
{
    t_atom *ap;
    int count;
    t_inlet *ip = ((t_object *)x)->ob_inlet;
    if (!argc)
    {
        pd_emptylist(&x->ob_pd);
        return;
    }
    for (count = argc-1, ap = argv+1; ip && count--; ap++, ip = ip->i_next)
    {
        if (ap->a_type == A_POINTER) pd_pointer(&ip->i_pd, ap->a_w.w_gpointer);
        else if (ap->a_type == A_FLOAT) pd_float(&ip->i_pd, ap->a_w.w_float);
        else pd_symbol(&ip->i_pd, ap->a_w.w_symbol);
    }
    if (argv->a_type == A_POINTER) pd_pointer(&x->ob_pd, argv->a_w.w_gpointer);
    else if (argv->a_type == A_FLOAT) pd_float(&x->ob_pd, argv->a_w.w_float);
    else pd_symbol(&x->ob_pd, argv->a_w.w_symbol);
}

/* --------------------------- outlets ------------------------------ */


struct _outconnect
{
    struct _outconnect *oc_next;
    t_pd *oc_to;
};

struct _outlet
{
    t_object *o_owner;
    struct _outlet *o_next;
    t_outconnect *o_connections;
    t_symbol *o_sym;
};

/* ------- backtracer - keep track of stack for backtracing  --------- */
#define NARGS 5
typedef struct _msgstack
{
    struct _backtracer *m_owner;
    t_symbol *m_sel;
    int m_argc;
    t_atom m_argv[NARGS];
    struct _msgstack *m_next;
} t_msgstack;

typedef struct _backtracer
{
    t_pd b_pd;
    t_outconnect *b_connections;
    t_pd *b_owner;
} t_backtracer;

static t_msgstack *backtracer_stack;
int backtracer_cantrace = 0;
int backtracer_tracing;
t_class *backtracer_class;

static PERTHREAD int stackcount = 0; /* iteration counter */
static PERTHREAD int overflow = 0;
#define STACKITER 1000 /* maximum iterations allowed */

static PERTHREAD int outlet_eventno;

    /* initialize stack depth count on each incoming event that can set off
    messages so that  the outlet functions can check to prevent stack overflow]
    from message recursion.  Also count message initiations. */

static INLINE int stackcount_add(void)
{
        /* set overflow flag to prevent any further messaging */
    if (++stackcount >= STACKITER)
        overflow = 1;
    return !overflow;
}

static INLINE void stackcount_release(void)
{
        /* once the stack is completely unwound, we can clear the overflow flag */
    if (--stackcount == 0)
        overflow = 0;
}

void outlet_setstacklim(void)
{
    t_msgstack *m;
    while ((m = backtracer_stack))
        backtracer_stack = m->m_next, t_freebytes(m, sizeof (*m));
    stackcount = 0;
    outlet_eventno++;
}

    /* get a number unique to the (clock, MIDI, GUI, etc.) event we're on */
int sched_geteventno(void)
{
    return (outlet_eventno);
}

    /* get pointer to connection list for an outlet (for editing/traversing) */
static t_outconnect **outlet_getconnectionpointer(t_outlet *x)
{
    if (x->o_connections && *(x->o_connections->oc_to) == backtracer_class)
        return (&((t_backtracer *)(x->o_connections->oc_to))->b_connections);
    else return (&x->o_connections);
}

static void backtracer_printmsg(t_pd *who, t_symbol *s,
    int argc, t_atom *argv)
{
    char msgbuf[104];
    int nprint = (argc > NARGS ? NARGS : argc), nchar, i;
    snprintf(msgbuf, 100, "%s: %s ", class_getname(*who), s->s_name);
    nchar = strlen(msgbuf);
    for (i = 0; i < nprint && nchar < 100; i++)
        if (nchar < 100)
    {
        char buf[100];
        atom_string(&argv[i], buf, 100);
        snprintf(msgbuf + nchar, 100-nchar, " %s", buf);
        nchar = strlen(msgbuf);
    }
    if (argc > nprint && nchar < 100)
        sprintf(msgbuf + nchar, "...");
    else memcpy(msgbuf+100, "...", 4); /* in case we didn't finish */
    logpost(who, 2, "%s", msgbuf);
}

static void backtracer_anything(t_backtracer *x, t_symbol *s,
    int argc, t_atom *argv)
{
    t_msgstack *m = (t_msgstack *)t_getbytes(sizeof(t_msgstack));
    t_outconnect *oc;
    int ncopy = (argc > NARGS ? NARGS : argc), i;
    m->m_next = backtracer_stack;
    backtracer_stack = m;
    m->m_sel = s;
    m->m_argc = argc;
    for (i = 0; i < ncopy; i++)
        m->m_argv[i] = argv[i];
    m->m_owner = x;
    if (backtracer_tracing)
        backtracer_printmsg(x->b_owner, s, argc, argv);
    for (oc = x->b_connections; oc; oc = oc->oc_next)
        typedmess(oc->oc_to, s, argc, argv);
    backtracer_stack = m->m_next;
    t_freebytes(m, sizeof(*m));
}

t_backtracer *backtracer_new(t_pd *owner)
{
    t_backtracer *x = (t_backtracer *)pd_new(backtracer_class);
    x->b_connections = 0;
    x->b_owner = owner;
    return (x);
}

int backtracer_settracing(void *x, int tracing)
{
    if (tracing)
    {
        if (backtracer_tracing)
        {
            pd_error(x, "trace: already tracing");
            return (0);
        }
        else
        {
            backtracer_tracing = 1;
            return (1);
        }
    }
    else    /* when stopping, print backtrace to here */
    {
        t_msgstack *m = backtracer_stack;
        post("backtrace:");
        while (m)
        {
            backtracer_printmsg(m->m_owner->b_owner, m->m_sel,
                m->m_argc, m->m_argv);
            m = m->m_next;
        }
        backtracer_tracing = 0;
        return (0);
    }
}

void canvas_settracing(int onoff);
static t_clock *backtrace_unsetclock;

static void backtrace_dounsettracing(void *dummy)
{
    canvas_settracing(0);
    backtracer_cantrace = 0;
    clock_free(backtrace_unsetclock);
    backtrace_unsetclock = 0;
}

    /* globally turn tracing on and off. */
void glob_settracing(void *dummy, t_float f)
{
#ifndef PDINSTANCE  /* this won't work with pd instances so just don't */
    if (f != 0)
    {
        if (backtracer_cantrace)
            post("pd: tracing already enabled");
        else canvas_settracing(1);
        backtracer_cantrace = 1;
    }
    else
    {
        if (!backtracer_cantrace)
            post("pd: tracing already disabled");
        else if (!backtrace_unsetclock)
        {
            backtrace_unsetclock = clock_new(dummy,
                (t_method)backtrace_dounsettracing);
            clock_delay(backtrace_unsetclock, 0);
        }
    }
#endif
}

    /* this is called on every object, via canvas_settracing() call above */
void obj_dosettracing(t_object *ob, int onoff)
{
    t_outlet *o;
    for (o = ob->ob_outlet; o; o = o->o_next)
    {
        if (onoff)
        {
            t_backtracer *b = backtracer_new(&ob->ob_pd);
            b->b_connections = o->o_connections;
            o->o_connections =  (t_outconnect *)t_getbytes(sizeof(t_outconnect));
            o->o_connections->oc_next = 0;
            o->o_connections->oc_to = &b->b_pd;
        }
        else if (o->o_connections &&
            (*o->o_connections->oc_to == backtracer_class))
        {
            t_backtracer *b = (t_backtracer *)o->o_connections->oc_to;
            t_freebytes(o->o_connections, sizeof(*o->o_connections));
            o->o_connections = b->b_connections;
            t_freebytes(b, sizeof(*b));
        }
        else bug("obj_dosettracing");
    }
}

t_outlet *outlet_new(t_object *owner, t_symbol *s)
{
    t_outlet *x = (t_outlet *)getbytes(sizeof(*x)), *y, *y2;
    x->o_owner = owner;
    x->o_next = 0;
    if ((y = owner->ob_outlet))
    {
        while ((y2 = y->o_next)) y = y2;
        y->o_next = x;
    }
    else owner->ob_outlet = x;
    if (backtracer_cantrace)
    {
        t_backtracer *b = backtracer_new(&owner->ob_pd);
        x->o_connections =  (t_outconnect *)t_getbytes(sizeof(t_outconnect));
        x->o_connections->oc_next = 0;
        x->o_connections->oc_to = &b->b_pd;
    }
    else x->o_connections = 0;
    x->o_sym = s;
    return (x);
}

static void outlet_stackerror(t_outlet *x)
{
    pd_error(x->o_owner, "stack overflow");
}

void outlet_bang(t_outlet *x)
{
    t_outconnect *oc;
    if(!stackcount_add())
        outlet_stackerror(x);
    else
        for (oc = x->o_connections; oc; oc = oc->oc_next)
            pd_bang(oc->oc_to);
    stackcount_release();
}

void outlet_pointer(t_outlet *x, t_gpointer *gp)
{
    t_outconnect *oc;
    t_gpointer gpointer;
    if(!stackcount_add())
        outlet_stackerror(x);
    else
    {
        gpointer = *gp;
        for (oc = x->o_connections; oc; oc = oc->oc_next)
            pd_pointer(oc->oc_to, &gpointer);
    }
    stackcount_release();
}

void outlet_float(t_outlet *x, t_float f)
{
    t_outconnect *oc;
    if(!stackcount_add())
        outlet_stackerror(x);
    else
        for (oc = x->o_connections; oc; oc = oc->oc_next)
            pd_float(oc->oc_to, f);
    stackcount_release();
}

void outlet_symbol(t_outlet *x, t_symbol *s)
{
    t_outconnect *oc;
    if(!stackcount_add())
        outlet_stackerror(x);
    else
        for (oc = x->o_connections; oc; oc = oc->oc_next)
            pd_symbol(oc->oc_to, s);
    stackcount_release();
}

void outlet_list(t_outlet *x, t_symbol *s, int argc, t_atom *argv)
{
    t_outconnect *oc;
    if(!stackcount_add())
        outlet_stackerror(x);
    else
        for (oc = x->o_connections; oc; oc = oc->oc_next)
            pd_list(oc->oc_to, s, argc, argv);
    stackcount_release();
}

void outlet_anything(t_outlet *x, t_symbol *s, int argc, t_atom *argv)
{
    t_outconnect *oc;
    if(!stackcount_add())
        outlet_stackerror(x);
    else
        for (oc = x->o_connections; oc; oc = oc->oc_next)
            typedmess(oc->oc_to, s, argc, argv);
    stackcount_release();
}

    /* get the outlet's declared symbol */
t_symbol *outlet_getsymbol(t_outlet *x)
{
    return (x->o_sym);
}

void outlet_free(t_outlet *x)
{
    t_object *y = x->o_owner;
    t_outlet *x2;
    if (y->ob_outlet == x) y->ob_outlet = x->o_next;
    else for (x2 = y->ob_outlet; x2; x2 = x2->o_next)
        if (x2->o_next == x)
    {
        x2->o_next = x->o_next;
        break;
    }
    t_freebytes(x, sizeof(*x));
}

    /* connect an outlet of one object to an inlet of another.  The receiving
    "pd" is usually a patchable object, but this may be used to add a
    non-patchable pd to an outlet by specifying the 0th inlet. */
t_outconnect *obj_connect(t_object *source, int outno,
    t_object *sink, int inno)
{
    t_inlet *i;
    t_outlet *o;
    t_pd *to;
    t_outconnect *oc, *oc2, **ochead;

    for (o = source->ob_outlet; o && outno; o = o->o_next, outno--) ;
    if (!o) return (0);

    if (sink->ob_pd->c_firstin)
    {
        if (!inno)
        {
            to = &sink->ob_pd;
            goto doit;
        }
        else inno--;
    }
    for (i = sink->ob_inlet; i && inno; i = i->i_next, inno--) ;
    if (!i) return (0);
    to = &i->i_pd;
doit:
    ochead = outlet_getconnectionpointer(o);
    oc = (t_outconnect *)t_getbytes(sizeof(*oc));
    oc->oc_next = 0;
    oc->oc_to = to;
        /* append it to the end of the list */
        /* LATER we might cache the last "oc" to make this faster. */
    if ((oc2 = *ochead))
    {
        while (oc2->oc_next)
            oc2 = oc2->oc_next;
        oc2->oc_next = oc;
    }
    else *ochead = oc;
    if (o->o_sym == &s_signal) canvas_update_dsp();

    return (oc);
}

void obj_disconnect(t_object *source, int outno, t_object *sink, int inno)
{
    t_inlet *i;
    t_outlet *o;
    t_pd *to;
    t_outconnect *oc, *oc2, **ochead;

    for (o = source->ob_outlet; o && outno; o = o->o_next, outno--) ;
    if (!o) return;
    if (sink->ob_pd->c_firstin)
    {
        if (!inno)
        {
            to = &sink->ob_pd;
            goto doit;
        }
        else inno--;
    }
    for (i = sink->ob_inlet; i && inno; i = i->i_next, inno--) ;
    if (!i) return;
    to = &i->i_pd;
doit:
    ochead = outlet_getconnectionpointer(o);
    if (!(oc = *ochead)) return;
    if (oc->oc_to == to)
    {
        *ochead = oc->oc_next;
        freebytes(oc, sizeof(*oc));
        goto done;
    }
    while ((oc2 = oc->oc_next))
    {
        if (oc2->oc_to == to)
        {
            oc->oc_next = oc2->oc_next;
            freebytes(oc2, sizeof(*oc2));
            goto done;
        }
        oc = oc2;
    }
done:
    if (o->o_sym == &s_signal) canvas_update_dsp();
}

/* ------ traversal routines for code that can't see our structures ------ */

int obj_noutlets(const t_object *x)
{
    int n;
    t_outlet *o;
    for (o = x->ob_outlet, n = 0; o; o = o->o_next) n++;
    return (n);
}

int obj_ninlets(const t_object *x)
{
    int n;
    t_inlet *i;
    for (i = x->ob_inlet, n = 0; i; i = i->i_next) n++;
    if (x->ob_pd->c_firstin) n++;
    return (n);
}

t_outconnect *obj_starttraverseoutlet(const t_object *x, t_outlet **op, int nout)
{
    t_outlet *o = x->ob_outlet;
    while (nout-- && o) o = o->o_next;
    *op = o;
    if (o)
        return (*outlet_getconnectionpointer(o));
    else return (0);
}

t_outconnect *obj_nexttraverseoutlet(t_outconnect *lastconnect,
    t_object **destp, t_inlet **inletp, int *whichp)
{
    t_pd *y;
    y = lastconnect->oc_to;
    if (ISINLET(y))
    {
        int n;
        t_inlet *i = (t_inlet *)y, *i2;
        t_object *dest = i->i_owner;
        for (n = dest->ob_pd->c_firstin, i2 = dest->ob_inlet;
            i2 && i2 != i; i2 = i2->i_next) n++;
        *whichp = n;
        *destp = dest;
        *inletp = i;
    }
    else
    {
        *whichp = 0;
        *inletp = 0;
        *destp = ((t_object *)y);
    }
    return (lastconnect->oc_next);
}

    /* this one checks that a pd is indeed a patchable object, and returns
    it, correctly typed, or zero if the check failed. */
t_object *pd_checkobject(t_pd *x)
{
    if ((*x)->c_patchable) return ((t_object *)x);
    else return (0);
}

    /* move an inlet or outlet to the head of the list */
void obj_moveinletfirst(t_object *x, t_inlet *i)
{
    t_inlet *i2;
    if (x->ob_inlet == i) return;
    else for (i2 = x->ob_inlet; i2; i2 = i2->i_next)
        if (i2->i_next == i)
    {
        i2->i_next = i->i_next;
        i->i_next = x->ob_inlet;
        x->ob_inlet = i;
        return;
    }
}

void obj_moveoutletfirst(t_object *x, t_outlet *o)
{
    t_outlet *o2;
    if (x->ob_outlet == o) return;
    else for (o2 = x->ob_outlet; o2; o2 = o2->o_next)
        if (o2->o_next == o)
    {
        o2->o_next = o->o_next;
        o->o_next = x->ob_outlet;
        x->ob_outlet = o;
        return;
    }
}

    /* routines for DSP sorting, which are used in d_ugen.c and g_canvas.c */
    /* LATER try to consolidate all the slightly different routines. */

int obj_nsiginlets(const t_object *x)
{
    int n;
    t_inlet *i;
    for (i = x->ob_inlet, n = 0; i; i = i->i_next)
        if (i->i_symfrom == &s_signal) n++;
    if (x->ob_pd->c_firstin && x->ob_pd->c_floatsignalin) n++;
    return (n);
}

    /* get the index, among signal inlets, of the mth inlet overall */
int obj_siginletindex(const t_object *x, int m)
{
    int n = 0;
    t_inlet *i;
    if (x->ob_pd->c_firstin)
    {
        if (!m--)
            return (0);
        if (x->ob_pd->c_floatsignalin)
            n++;
    }
    for (i = x->ob_inlet; i; i = i->i_next, m--)
        if (i->i_symfrom == &s_signal)
    {
        if (m == 0) return (n);
        n++;
    }
    return (-1);
}

int obj_issignalinlet(const t_object *x, int m)
{
    t_inlet *i;
    if (x->ob_pd->c_firstin)
    {
        if (!m)
            return (x->ob_pd->c_firstin && x->ob_pd->c_floatsignalin);
        else m--;
    }
    for (i = x->ob_inlet; i && m; i = i->i_next, m--)
        ;
    return (i && (i->i_symfrom == &s_signal));
}

int obj_nsigoutlets(const t_object *x)
{
    int n;
    t_outlet *o;
    for (o = x->ob_outlet, n = 0; o; o = o->o_next)
        if (o->o_sym == &s_signal) n++;
    return (n);
}

int obj_sigoutletindex(const t_object *x, int m)
{
    int n;
    t_outlet *o2;
    for (o2 = x->ob_outlet, n = 0; o2; o2 = o2->o_next, m--)
        if (o2->o_sym == &s_signal)
    {
        if (m == 0) return (n);
        n++;
    }
    return (-1);
}

int obj_issignaloutlet(const t_object *x, int m)
{
    int n;
    t_outlet *o2;
    for (o2 = x->ob_outlet, n = 0; o2 && m--; o2 = o2->o_next);
    return (o2 && (o2->o_sym == &s_signal));
}

    /* return a pointer to a scalar holding the inlet's value.  If we
    can't find a value, return a pointer to a fixed location holding zero.
    This should only happen for a left-hand signal inlet for which no
    "MAINSIGNALIN" has been provided, in which case the object won't
    promote scalars correctly.  Nonetheless we provide it so that at least
    such a badly written object won't crash Pd. */
t_float *obj_findsignalscalar(const t_object *x, int m)
{
    t_inlet *i;
    static float obj_scalarzero = 0;
    if (x->ob_pd->c_firstin && x->ob_pd->c_floatsignalin)
    {
        if (!m--)
            return (x->ob_pd->c_floatsignalin > 0 ?
                (t_float *)(((char *)x) + x->ob_pd->c_floatsignalin) :
                    &obj_scalarzero);
    }
    for (i = x->ob_inlet; i; i = i->i_next)
        if (i->i_symfrom == &s_signal)
    {
        if (m-- == 0)
            return (&i->i_un.iu_floatsignalvalue);
    }
    return (&obj_scalarzero);   /* this should never happen but OK wtf. */
}

/* and these are only used in g_io.c... */

int inlet_getsignalindex(t_inlet *x)
{
    int n = 0;
    t_inlet *i;
    if (x->i_symfrom != &s_signal)
        bug("inlet_getsignalindex");
    for (i = x->i_owner->ob_inlet, n = 0; i && i != x; i = i->i_next)
        if (i->i_symfrom == &s_signal) n++;
    return (n);
}

int outlet_getsignalindex(t_outlet *x)
{
    int n = 0;
    t_outlet *o;
    for (o = x->o_owner->ob_outlet, n = 0; o && o != x; o = o->o_next)
        if (o->o_sym == &s_signal) n++;
    return (n);
}

void obj_saveformat(const t_object *x, t_binbuf *bb)
{
    if (x->te_width)
        binbuf_addv(bb, "ssf;", &s__X, gensym("f"), (float)x->te_width);
}

/* this one only in g_clone.c -- LATER consider sending the message
without having to chase the linked list every time? */
void obj_sendinlet(t_object *x, int n, t_symbol *s, int argc, t_atom *argv)
{
    t_inlet *i;
    for (i = x->ob_inlet; i && n; i = i->i_next, n--)
        ;
    if (i)
        typedmess(&i->i_pd, s, argc, argv);
    else bug("obj_sendinlet");
}

/* ------------------- setup routine, somewhat misnamed */
void obj_init(void)
{
    inlet_class = class_new(gensym("inlet"), 0, 0,
        sizeof(t_inlet), CLASS_PD, 0);
    class_addbang(inlet_class, inlet_bang);
    class_addpointer(inlet_class, inlet_pointer);
    class_addfloat(inlet_class, inlet_float);
    class_addsymbol(inlet_class, inlet_symbol);
    class_addlist(inlet_class, inlet_list);
    class_addanything(inlet_class, inlet_anything);

    pointerinlet_class = class_new(gensym("inlet"), 0, 0,
        sizeof(t_inlet), CLASS_PD, 0);
    class_addpointer(pointerinlet_class, pointerinlet_pointer);
    class_addanything(pointerinlet_class, inlet_wrong);

    floatinlet_class = class_new(gensym("inlet"), 0, 0,
        sizeof(t_inlet), CLASS_PD, 0);
    class_addfloat(floatinlet_class, (t_method)floatinlet_float);
    class_addanything(floatinlet_class, inlet_wrong);

    symbolinlet_class = class_new(gensym("inlet"), 0, 0,
        sizeof(t_inlet), CLASS_PD, 0);
    class_addsymbol(symbolinlet_class, symbolinlet_symbol);
    class_addanything(symbolinlet_class, inlet_wrong);

    backtracer_class = class_new(gensym("backtracer"), 0, 0,
        sizeof(t_backtracer), CLASS_PD, 0);
    class_addanything(backtracer_class, backtracer_anything);

}

<|MERGE_RESOLUTION|>--- conflicted
+++ resolved
@@ -10,20 +10,7 @@
 #include "m_imp.h"
 #include <string.h>
 
-<<<<<<< HEAD
 #include "m_private_utils.h"
-=======
-#ifdef _WIN32
-# include <malloc.h> /* MSVC or mingw on windows */
-#elif defined(__linux__) || defined(__APPLE__) || defined(HAVE_ALLOCA_H)
-# include <alloca.h> /* linux, mac, mingw, cygwin */
-#else
-# include <stdlib.h> /* BSDs for example */
-#endif
-
-#ifdef _MSC_VER
-#define snprintf _snprintf
-#endif
 
 #if defined(_MSC_VER)
 #define INLINE __forceinline
@@ -32,7 +19,6 @@
 #else
 #define INLINE inline
 #endif
->>>>>>> 91b6fa6f
 
 union inletunion
 {
