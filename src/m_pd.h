--- conflicted
+++ resolved
@@ -12,7 +12,6 @@
 #define PD_MINOR_VERSION 54
 #define PD_BUGFIX_VERSION 1
 #define PD_TEST_VERSION ""
-<<<<<<< HEAD
 
 /* compile-time version check:
    #if PD_VERSION_CODE < PD_VERSION(0, 56, 0)
@@ -24,8 +23,6 @@
 #define PD_VERSION_CODE PD_VERSION(PD_MAJOR_VERSION, PD_MINOR_VERSION, PD_BUGFIX_VERSION)
 
 extern int pd_compatibilitylevel;   /* e.g., 43 for pd 0.43 compatibility */
-=======
->>>>>>> 54f42a91
 
 /* old name for "MSW" flag -- we have to take it for the sake of many old
 "nmakefiles" for externs, which will define NT and not MSW */
@@ -926,19 +923,13 @@
 #endif
 #endif /* _MSC_VER */
 
-<<<<<<< HEAD
-    /* get major/minor/bugifx version numbers and version code at run time */
+    /* get major/minor/bugfix version numbers and version code at run time */
 EXTERN unsigned int sys_getversion(int *major, int *minor, int *bugfix);
 
     /* get a Pd API function pointer by name. Returns NULL if the function
     does not exist. For example, This allows to use recently introduced API
     functions while providing a fallback for older Pd versions. */
 EXTERN t_method sys_getfunbyname(const char *name);
-=======
-    /* get version number at run time */
-EXTERN void sys_getversion(int *major, int *minor, int *bugfix);
-EXTERN int pd_compatibilitylevel;   /* e.g., 43 for pd 0.43 compatibility */
->>>>>>> 54f42a91
 
     /* get floatsize at run time */
 EXTERN unsigned int sys_getfloatsize(void);
