/* Copyright (c) 1997-1999 Miller Puckette.
* For information on usage and redistribution, and for a DISCLAIMER OF ALL
* WARRANTIES, see the file, "LICENSE.txt," in this distribution.  */

#ifndef __m_pd_h_

#if defined(_LANGUAGE_C_PLUS_PLUS) || defined(__cplusplus)
extern "C" {
#endif

#define PD_MAJOR_VERSION 0
#define PD_MINOR_VERSION 54
#define PD_BUGFIX_VERSION 1
#define PD_TEST_VERSION ""

/* compile-time version check:
   #if PD_VERSION_CODE < PD_VERSION(0, 56, 0)
      // put legacy code for Pd<<0.56 in here
   #endif
 */
#define PD_VERSION(major, minor, bugfix) \
    (((major) << 16) + ((minor) << 8) + ((bugfix) > 255 ? 255 : (bugfix)))
#define PD_VERSION_CODE PD_VERSION(PD_MAJOR_VERSION, PD_MINOR_VERSION, PD_BUGFIX_VERSION)

extern int pd_compatibilitylevel;   /* e.g., 43 for pd 0.43 compatibility */

/* old name for "MSW" flag -- we have to take it for the sake of many old
"nmakefiles" for externs, which will define NT and not MSW */
#if defined(NT) && !defined(MSW)
#define MSW
#endif

/* These pragmas are only used for MSVC, not MinGW or Cygwin <hans@at.or.at> */
#ifdef _MSC_VER
/* #pragma warning( disable : 4091 ) */
#pragma warning( disable : 4305 )  /* uncast const double to float */
#pragma warning( disable : 4244 )  /* uncast float/int conversion etc. */
#pragma warning( disable : 4101 )  /* unused automatic variables */
#endif /* _MSC_VER */

    /* the external storage class is "extern" in UNIX; in MSW it's ugly. */
#ifndef EXTERN
#ifdef _WIN32
#ifdef PD_INTERNAL
#define EXTERN __declspec(dllexport) extern
#else
#define EXTERN __declspec(dllimport) extern
#endif /* PD_INTERNAL */
#else
#define EXTERN extern
#endif /* _WIN32 */
#endif /* EXTERN */

    /* On most c compilers, you can just say "struct foo;" to declare a
    structure whose elements are defined elsewhere.  On very old MSVC versions,
    when compiling C (but not C++) code, you have to say "extern struct foo;".
    So we make a stupid macro: */
#if defined(_MSC_VER) && !defined(_LANGUAGE_C_PLUS_PLUS) \
    && !defined(__cplusplus) && (_MSC_VER < 1700)
#define EXTERN_STRUCT extern struct
#else
#define EXTERN_STRUCT struct
#endif


/* util for better inlining of static functions in headers */
#if defined(__cplusplus)
# define PD_INLINE inline
#else
# if (__STDC_VERSION__ >= 199901L)
#  define PD_INLINE static inline
# else
#  define PD_INLINE static
# endif
#endif


/* Define some attributes, specific to the compiler */
#if defined(__GNUC__)
#define ATTRIBUTE_FORMAT_PRINTF(a, b) __attribute__ ((format (printf, a, b)))
#else
#define ATTRIBUTE_FORMAT_PRINTF(a, b)
#endif

<<<<<<< HEAD
#if __STDC_VERSION__ >= 201112L
#include <assert.h>
#define STATIC_ASSERT _Static_assert
#elif __cplusplus >= 201103L
#define STATIC_ASSERT static_assert
#else
#define STATIC_ASSERT(condition, message) /* no-op */
=======
/* deprecation warning */
#ifndef PD_DEPRECATED
# ifdef __GNUC__
#  define PD_DEPRECATED __attribute__ ((deprecated))
# elif defined(_MSC_VER) && _MSC_VER >= 1300
#  define PD_DEPRECATED __declspec(deprecated)
# else
#  define PD_DEPRECATED
#  pragma message("PD_DEPRECATED not defined for this compiler")
# endif
#endif

#if !defined(_SIZE_T) && !defined(_SIZE_T_)
#include <stddef.h>     /* just for size_t -- how lame! */
>>>>>>> 991f0eac
#endif

#include <stddef.h> /* for size_t and offsetof */

/* Microsoft Visual Studio is not C99, but since VS2015 has included most C99 headers:
   https://docs.microsoft.com/en-us/previous-versions/hh409293(v=vs.140)#c-runtime-library
   These definitions recreate stdint.h types, but only in pre-2015 Visual Studio: */
#if defined(_MSC_VER) && _MSC_VER < 1900
typedef signed __int8     int8_t;
typedef signed __int16    int16_t;
typedef signed __int32    int32_t;
typedef signed __int64    int64_t;
typedef unsigned __int8   uint8_t;
typedef unsigned __int16  uint16_t;
typedef unsigned __int32  uint32_t;
typedef unsigned __int64  uint64_t;
#else
# include <stdint.h>
#endif

/* for FILE, needed by sys_fopen() and sys_fclose() only */
#include <stdio.h>

#define MAXPDSTRING 1000        /* use this for anything you want */
#define MAXPDARG 5              /* max number of args we can typecheck today */

/* signed and unsigned integer types the size of a pointer:  */
#if !defined(PD_LONGINTTYPE)
#if defined(_WIN32) && defined(_WIN64)
#define PD_LONGINTTYPE long long
#else
#define PD_LONGINTTYPE long
#endif
#endif

#if !defined(PD_FLOATSIZE)
  /* normally, our floats (t_float, t_sample,...) are 32bit */
# define PD_FLOATSIZE 32
#endif

#if PD_FLOATSIZE == 32
# define PD_FLOATTYPE float
/* an unsigned int of the same size as FLOATTYPE: */
# define PD_FLOATUINTTYPE uint32_t

#elif PD_FLOATSIZE == 64
# define PD_FLOATTYPE double
# define PD_FLOATUINTTYPE uint64_t
#else
# error invalid FLOATSIZE: must be 32 or 64
#endif

typedef PD_LONGINTTYPE t_int;       /* pointer-size integer */
typedef PD_FLOATTYPE t_float;       /* a float type at most the same size */
typedef PD_FLOATTYPE t_floatarg;    /* float type for function calls */

typedef struct _symbol
{
    const char *s_name;
    struct _class **s_thing;
    struct _symbol *s_next;
} t_symbol;

EXTERN_STRUCT _array;
#define t_array struct _array       /* g_canvas.h */

/* pointers to glist and array elements go through a "stub" which sticks
around after the glist or array is freed.  The stub itself is deleted when
both the glist/array is gone and the refcount is zero, ensuring that no
gpointers are pointing here. */

#define GP_NONE 0       /* the stub points nowhere (has been cut off) */
#define GP_GLIST 1      /* the stub points to a glist element */
#define GP_ARRAY 2      /* ... or array */

typedef struct _gstub
{
    union
    {
        struct _glist *gs_glist;    /* glist we're in */
        struct _array *gs_array;    /* array we're in */
    } gs_un;
    int gs_which;                   /* GP_GLIST/GP_ARRAY */
    int gs_refcount;                /* number of gpointers pointing here */
} t_gstub;

typedef struct _gpointer           /* pointer to a gobj in a glist */
{
    union
    {
        struct _scalar *gp_scalar;  /* scalar we're in (if glist) */
        union word *gp_w;           /* raw data (if array) */
    } gp_un;
    int gp_valid;                   /* number which must match gpointee */
    t_gstub *gp_stub;               /* stub which points to glist/array */
} t_gpointer;

typedef union word
{
    t_float w_float;
    t_symbol *w_symbol;
    t_gpointer *w_gpointer;
    t_array *w_array;
    struct _binbuf *w_binbuf;
    int w_index;
} t_word;

typedef enum
{
    A_NULL = 0,
    A_FLOAT,
    A_SYMBOL,
    A_POINTER,
    A_SEMI,
    A_COMMA,
    A_DEFFLOAT,
    A_DEFSYM,
    A_DOLLAR,
    A_DOLLSYM,
    A_GIMME,
    A_CANT
}  t_atomtype;

#define A_DEFSYMBOL A_DEFSYM    /* better name for this */

typedef struct _atom
{
    t_atomtype a_type;
    union word a_w;
} t_atom;

EXTERN_STRUCT _class;
#define t_class struct _class

EXTERN_STRUCT _outlet;
#define t_outlet struct _outlet

EXTERN_STRUCT _inlet;
#define t_inlet struct _inlet

EXTERN_STRUCT _binbuf;
#define t_binbuf struct _binbuf

EXTERN_STRUCT _clock;
#define t_clock struct _clock

EXTERN_STRUCT _outconnect;
#define t_outconnect struct _outconnect

EXTERN_STRUCT _glist;
#define t_glist struct _glist
#define t_canvas struct _glist  /* LATER lose this */

EXTERN_STRUCT _template;

typedef t_class *t_pd;      /* pure datum: nothing but a class pointer */

typedef struct _gobj        /* a graphical object */
{
    t_pd g_pd;              /* pure datum header (class) */
    struct _gobj *g_next;   /* next in list */
} t_gobj;

typedef struct _scalar      /* a graphical object holding data */
{
    t_gobj sc_gobj;         /* header for graphical object */
    t_symbol *sc_template;  /* template name (LATER replace with pointer) */
    t_word sc_vec[1];       /* indeterminate-length array of words */
} t_scalar;

typedef struct _text        /* patchable object - graphical, with text */
{
    t_gobj te_g;                /* header for graphical object */
    t_binbuf *te_binbuf;        /* holder for the text */
    t_outlet *te_outlet;        /* linked list of outlets */
    t_inlet *te_inlet;          /* linked list of inlets */
    short te_xpix;              /* x&y location (within the toplevel) */
    short te_ypix;
    short te_width;             /* requested width in chars, 0 if auto */
    unsigned int te_type:2;     /* from defs below */
} t_text;

#define T_TEXT 0        /* just a textual comment */
#define T_OBJECT 1      /* a MAX style patchable object */
#define T_MESSAGE 2     /* a MAX type message */
#define T_ATOM 3        /* a cell to display a number or symbol */

#define te_pd te_g.g_pd

   /* t_object is synonym for t_text (LATER unify them) */

typedef struct _text t_object;

#define ob_outlet te_outlet
#define ob_inlet te_inlet
#define ob_binbuf te_binbuf
#define ob_pd te_g.g_pd
#define ob_g te_g

typedef void (*t_method)(void);
typedef void *(*t_newmethod)(void);

/* in ARM 64 a varargs prototype generates a different function call sequence
from a fixed one, so in that special case we make a more restrictive
definition for t_gotfn.  This will break some code in the "chaos" package
in Pd extended.  (that code will run incorrectly anyhow so why not catch it
at compile time anyhow.) */
#if defined(__APPLE__) && defined(__aarch64__)
typedef void (*t_gotfn)(void *x);
#else
typedef void (*t_gotfn)(void *x, ...);
#endif

/* ---------------- pre-defined objects and symbols --------------*/
EXTERN t_pd pd_objectmaker;     /* factory for creating "object" boxes */
EXTERN t_pd pd_canvasmaker;     /* factory for creating canvases */

/* --------- prototypes from the central message system ----------- */
EXTERN void pd_typedmess(t_pd *x, t_symbol *s, int argc, t_atom *argv);
EXTERN void pd_forwardmess(t_pd *x, int argc, t_atom *argv);
EXTERN t_symbol *gensym(const char *s);
EXTERN t_gotfn getfn(const t_pd *x, t_symbol *s);
EXTERN t_gotfn zgetfn(const t_pd *x, t_symbol *s);
EXTERN void nullfn(void);
EXTERN void pd_vmess(t_pd *x, t_symbol *s, const char *fmt, ...);

/* the following macros are for sending non-type-checkable messages, i.e.,
using function lookup but circumventing type checking on arguments.  Only
use for internal messaging protected by A_CANT so that the message can't
be generated at patch level. */
#define mess0(x, s) ((*getfn((x), (s)))((x)))
typedef void (*t_gotfn1)(void *x, void *arg1);
#define mess1(x, s, a) ((*(t_gotfn1)getfn((x), (s)))((x), (a)))
typedef void (*t_gotfn2)(void *x, void *arg1, void *arg2);
#define mess2(x, s, a,b) ((*(t_gotfn2)getfn((x), (s)))((x), (a),(b)))
typedef void (*t_gotfn3)(void *x, void *arg1, void *arg2, void *arg3);
#define mess3(x, s, a,b,c) ((*(t_gotfn3)getfn((x), (s)))((x), (a),(b),(c)))
typedef void (*t_gotfn4)(void *x,
    void *arg1, void *arg2, void *arg3, void *arg4);
#define mess4(x, s, a,b,c,d) \
    ((*(t_gotfn4)getfn((x), (s)))((x), (a),(b),(c),(d)))
typedef void (*t_gotfn5)(void *x,
    void *arg1, void *arg2, void *arg3, void *arg4, void *arg5);
#define mess5(x, s, a,b,c,d,e) \
    ((*(t_gotfn5)getfn((x), (s)))((x), (a),(b),(c),(d),(e)))

EXTERN void obj_list(t_object *x, t_symbol *s, int argc, t_atom *argv);
EXTERN t_pd *pd_newest(void);

/* --------------- memory management -------------------- */
EXTERN void *getbytes(size_t nbytes);
EXTERN void *getzbytes(size_t nbytes);
EXTERN void *copybytes(const void *src, size_t nbytes);
EXTERN void freebytes(void *x, size_t nbytes);
EXTERN void *resizebytes(void *x, size_t oldsize, size_t newsize);

/* -------------------- atoms ----------------------------- */

#define SETSEMI(atom) ((atom)->a_type = A_SEMI, (atom)->a_w.w_index = 0)
#define SETCOMMA(atom) ((atom)->a_type = A_COMMA, (atom)->a_w.w_index = 0)
#define SETPOINTER(atom, gp) ((atom)->a_type = A_POINTER, \
    (atom)->a_w.w_gpointer = (gp))
#define SETFLOAT(atom, f) ((atom)->a_type = A_FLOAT, (atom)->a_w.w_float = (f))
#define SETSYMBOL(atom, s) ((atom)->a_type = A_SYMBOL, \
    (atom)->a_w.w_symbol = (s))
#define SETDOLLAR(atom, n) ((atom)->a_type = A_DOLLAR, \
    (atom)->a_w.w_index = (n))
#define SETDOLLSYM(atom, s) ((atom)->a_type = A_DOLLSYM, \
    (atom)->a_w.w_symbol= (s))

EXTERN t_float atom_getfloat(const t_atom *a);
EXTERN t_int atom_getint(const t_atom *a);
EXTERN t_symbol *atom_getsymbol(const t_atom *a);
EXTERN t_symbol *atom_gensym(const t_atom *a);
EXTERN t_float atom_getfloatarg(int which, int argc, const t_atom *argv);
EXTERN t_int atom_getintarg(int which, int argc, const t_atom *argv);
EXTERN t_symbol *atom_getsymbolarg(int which, int argc, const t_atom *argv);

EXTERN void atom_string(const t_atom *a, char *buf, unsigned int bufsize);

/* ------------------  binbufs --------------- */

EXTERN t_binbuf *binbuf_new(void);
EXTERN void binbuf_free(t_binbuf *x);
EXTERN t_binbuf *binbuf_duplicate(const t_binbuf *y);

EXTERN void binbuf_text(t_binbuf *x, const char *text, size_t size);
EXTERN void binbuf_gettext(const t_binbuf *x, char **bufp, int *lengthp);
EXTERN void binbuf_clear(t_binbuf *x);
EXTERN void binbuf_add(t_binbuf *x, int argc, const t_atom *argv);
EXTERN void binbuf_addv(t_binbuf *x, const char *fmt, ...);
EXTERN void binbuf_addbinbuf(t_binbuf *x, const t_binbuf *y);
EXTERN void binbuf_addsemi(t_binbuf *x);
EXTERN void binbuf_restore(t_binbuf *x, int argc, const t_atom *argv);
EXTERN void binbuf_print(const t_binbuf *x);
EXTERN int binbuf_getnatom(const t_binbuf *x);
EXTERN t_atom *binbuf_getvec(const t_binbuf *x);
EXTERN int binbuf_resize(t_binbuf *x, int newsize);
EXTERN void binbuf_eval(const t_binbuf *x, t_pd *target, int argc, const t_atom *argv);
EXTERN int binbuf_read(t_binbuf *b, const char *filename, const char *dirname,
    int crflag);
EXTERN int binbuf_read_via_canvas(t_binbuf *b, const char *filename, const t_canvas *canvas,
    int crflag);
EXTERN int binbuf_read_via_path(t_binbuf *b, const char *filename, const char *dirname,
    int crflag);
EXTERN int binbuf_write(const t_binbuf *x, const char *filename, const char *dir,
    int crflag);
EXTERN void binbuf_evalfile(t_symbol *name, t_symbol *dir);
EXTERN t_symbol *binbuf_realizedollsym(t_symbol *s, int ac, const t_atom *av,
    int tonew);

/* ------------------  clocks --------------- */

EXTERN t_clock *clock_new(void *owner, t_method fn);
EXTERN void clock_set(t_clock *x, double systime);
EXTERN void clock_delay(t_clock *x, double delaytime);
EXTERN void clock_unset(t_clock *x);
EXTERN void clock_setunit(t_clock *x, double timeunit, int sampflag);
EXTERN double clock_getlogicaltime(void);
PD_DEPRECATED EXTERN double clock_getsystime(void); /* use clock_getlogicaltime() */
EXTERN double clock_gettimesince(double prevsystime);
EXTERN double clock_gettimesincewithunits(double prevsystime,
    double units, int sampflag);
EXTERN double clock_getsystimeafter(double delaytime);
EXTERN void clock_free(t_clock *x);

/* ----------------- pure data ---------------- */
EXTERN t_pd *pd_new(t_class *cls);
EXTERN void pd_free(t_pd *x);
EXTERN void pd_bind(t_pd *x, t_symbol *s);
EXTERN void pd_unbind(t_pd *x, t_symbol *s);
EXTERN t_pd *pd_findbyclass(t_symbol *s, const t_class *c);
EXTERN void pd_pushsym(t_pd *x);
EXTERN void pd_popsym(t_pd *x);
EXTERN void pd_bang(t_pd *x);
EXTERN void pd_pointer(t_pd *x, t_gpointer *gp);
EXTERN void pd_float(t_pd *x, t_float f);
EXTERN void pd_symbol(t_pd *x, t_symbol *s);
EXTERN void pd_list(t_pd *x, t_symbol *s, int argc, t_atom *argv);
EXTERN void pd_anything(t_pd *x, t_symbol *s, int argc, t_atom *argv);
#define pd_class(x) (*(x))

/* ----------------- pointers ---------------- */
EXTERN void gpointer_init(t_gpointer *gp);
EXTERN void gpointer_copy(const t_gpointer *gpfrom, t_gpointer *gpto);
EXTERN void gpointer_unset(t_gpointer *gp);
EXTERN int gpointer_check(const t_gpointer *gp, int headok);

/* ----------------- patchable "objects" -------------- */
EXTERN t_inlet *inlet_new(t_object *owner, t_pd *dest, t_symbol *s1,
    t_symbol *s2);
EXTERN t_inlet *pointerinlet_new(t_object *owner, t_gpointer *gp);
EXTERN t_inlet *floatinlet_new(t_object *owner, t_float *fp);
EXTERN t_inlet *symbolinlet_new(t_object *owner, t_symbol **sp);
EXTERN t_inlet *signalinlet_new(t_object *owner, t_float f);
EXTERN void inlet_free(t_inlet *x);

EXTERN t_outlet *outlet_new(t_object *owner, t_symbol *s);
EXTERN void outlet_bang(t_outlet *x);
EXTERN void outlet_pointer(t_outlet *x, t_gpointer *gp);
EXTERN void outlet_float(t_outlet *x, t_float f);
EXTERN void outlet_symbol(t_outlet *x, t_symbol *s);
EXTERN void outlet_list(t_outlet *x, t_symbol *s, int argc, t_atom *argv);
EXTERN void outlet_anything(t_outlet *x, t_symbol *s, int argc, t_atom *argv);
EXTERN t_symbol *outlet_getsymbol(t_outlet *x);
EXTERN void outlet_free(t_outlet *x);
EXTERN t_object *pd_checkobject(t_pd *x);


/* -------------------- canvases -------------- */

EXTERN void glob_setfilename(void *dummy, t_symbol *name, t_symbol *dir);

EXTERN void canvas_setargs(int argc, const t_atom *argv);
EXTERN void canvas_getargs(int *argcp, t_atom **argvp);
EXTERN t_symbol *canvas_getcurrentdir(void);
EXTERN t_glist *canvas_getcurrent(void);
EXTERN void canvas_makefilename(const t_glist *c, const char *file,
    char *result, int resultsize);
EXTERN t_symbol *canvas_getdir(const t_glist *x);
EXTERN char sys_font[]; /* default typeface set in s_main.c */
EXTERN char sys_fontweight[]; /* default font weight set in s_main.c */
EXTERN int sys_hostfontsize(int fontsize, int zoom);
EXTERN int sys_zoomfontwidth(int fontsize, int zoom, int worstcase);
EXTERN int sys_zoomfontheight(int fontsize, int zoom, int worstcase);
EXTERN int sys_fontwidth(int fontsize);
EXTERN int sys_fontheight(int fontsize);
EXTERN void canvas_dataproperties(t_glist *x, t_scalar *sc, t_binbuf *b);
EXTERN int canvas_open(const t_canvas *x, const char *name, const char *ext,
    char *dirresult, char **nameresult, unsigned int size, int bin);
EXTERN t_float canvas_getsr(t_canvas *x);
EXTERN int canvas_getsignallength(t_canvas *x);

/* ---------------- widget behaviors ---------------------- */

EXTERN_STRUCT _widgetbehavior;
#define t_widgetbehavior struct _widgetbehavior

EXTERN_STRUCT _parentwidgetbehavior;
#define t_parentwidgetbehavior struct _parentwidgetbehavior
EXTERN const t_parentwidgetbehavior *pd_getparentwidget(t_pd *x);

/* -------------------- classes -------------- */

#define CLASS_DEFAULT 0         /* flags for new classes below */
#define CLASS_PD 1              /* non-canvasable (bare) pd such as an inlet */
#define CLASS_GOBJ 2            /* pd that can belong to a canvas */
#define CLASS_PATCHABLE 3       /* pd that also can have inlets and outlets */
#define CLASS_TYPEMASK 3

#define CLASS_NOINLET 8             /* suppress left inlet */
#define CLASS_MULTICHANNEL 0x10     /* can deal with multichannel sigs */
#define CLASS_NOPROMOTESIG 0x20     /* don't promote scalars to signals */
#define CLASS_NOPROMOTELEFT 0x40    /* not even the main (left) inlet */

/*
    Setting a tilde object's CLASS_MULTICHANNEL flag declares that it can
    deal with multichannel inputs.  In this case the channel counts of
    the inputs might not match; it's up to the dsp method to figure out what
    to do.  Also, the output signal vectors aren't allocated.  The output
    channel counts have to be specified by the object at DSP time.  If
    the object can't put itself on the DSP chain it then has to create
    outputs anyway and arrange to zero them.

    By default, if a tilde object's inputs are unconnected, Pd fills them
    in by adding scalar-to-vector conversions to the DSP chain as needed before
    calling the dsp method.  This behavior can be suppressed for the left
    (main) inlet by setting CLASS_NOPROMOTELEFT and for one or more non-main
    inlets by setting CLASS_NOPROMOTESIG.  Seeing this, the object can then
    opt to supply a faster routine; for example, "+" can do a vector-scalar
    add.  In any case, signal outputs are all vectors, and are allocated
    automatically unless the CLASS_MULTICHANNEL flag is also set.
*/

EXTERN t_class *class_new(t_symbol *name, t_newmethod newmethod,
    t_method freemethod, size_t size, int flags, t_atomtype arg1, ...);

EXTERN t_class *class_new64(t_symbol *name, t_newmethod newmethod,
    t_method freemethod, size_t size, int flags, t_atomtype arg1, ...);

EXTERN void class_free(t_class *c);

#ifdef PDINSTANCE
EXTERN t_class *class_getfirst(void);
#endif

EXTERN void class_addcreator(t_newmethod newmethod, t_symbol *s,
    t_atomtype type1, ...);
EXTERN void class_addmethod(t_class *c, t_method fn, t_symbol *sel,
    t_atomtype arg1, ...);
EXTERN void class_addbang(t_class *c, t_method fn);
EXTERN void class_addpointer(t_class *c, t_method fn);
EXTERN void class_doaddfloat(t_class *c, t_method fn);
EXTERN void class_addsymbol(t_class *c, t_method fn);
EXTERN void class_addlist(t_class *c, t_method fn);
EXTERN void class_addanything(t_class *c, t_method fn);
EXTERN void class_sethelpsymbol(t_class *c, t_symbol *s);
EXTERN void class_setwidget(t_class *c, const t_widgetbehavior *w);
EXTERN void class_setparentwidget(t_class *c, const t_parentwidgetbehavior *w);
EXTERN const char *class_getname(const t_class *c);
EXTERN const char *class_gethelpname(const t_class *c);
EXTERN const char *class_gethelpdir(const t_class *c);
EXTERN void class_setdrawcommand(t_class *c);
EXTERN int class_isdrawcommand(const t_class *c);
EXTERN void class_set_extern_dir(t_symbol *s);
EXTERN void class_domainsignalin(t_class *c, int onset);
#define CLASS_MAINSIGNALIN(c, type, field) \
    STATIC_ASSERT(sizeof(((type *)NULL)->field) == sizeof(t_float), "field must be t_float!"); \
    class_domainsignalin(c, offsetof(type, field))

         /* prototype for functions to save Pd's to a binbuf */
typedef void (*t_savefn)(t_gobj *x, t_binbuf *b);
EXTERN void class_setsavefn(t_class *c, t_savefn f);
EXTERN t_savefn class_getsavefn(const t_class *c);
EXTERN void obj_saveformat(const t_object *x, t_binbuf *bb); /* add format to bb */

        /* prototype for functions to open properties dialogs */
typedef void (*t_propertiesfn)(t_gobj *x, struct _glist *glist);
EXTERN void class_setpropertiesfn(t_class *c, t_propertiesfn f);
EXTERN t_propertiesfn class_getpropertiesfn(const t_class *c);

typedef void (*t_classfreefn)(t_class *);
EXTERN void class_setfreefn(t_class *c, t_classfreefn fn);

#ifndef PD_CLASS_DEF
#define class_addbang(x, y) class_addbang((x), (t_method)(y))
#define class_addpointer(x, y) class_addpointer((x), (t_method)(y))
#define class_addfloat(x, y) class_doaddfloat((x), (t_method)(y))
#define class_addsymbol(x, y) class_addsymbol((x), (t_method)(y))
#define class_addlist(x, y) class_addlist((x), (t_method)(y))
#define class_addanything(x, y) class_addanything((x), (t_method)(y))
#endif

#if PD_FLOATSIZE == 64
# define class_new class_new64
#endif

/* ------------   printing --------------------------------- */

EXTERN void post(const char *fmt, ...);
EXTERN void startpost(const char *fmt, ...);
EXTERN void poststring(const char *s);
EXTERN void postfloat(t_floatarg f);
EXTERN void postatom(int argc, const t_atom *argv);
EXTERN void endpost(void);

EXTERN void bug(const char *fmt, ...) ATTRIBUTE_FORMAT_PRINTF(1, 2);
EXTERN void pd_error(const void *object, const char *fmt, ...) ATTRIBUTE_FORMAT_PRINTF(2, 3);

/* for logpost(); does *not* work with verbose()! */
typedef enum {
    PD_CRITICAL = 0,
    PD_ERROR,
    PD_NORMAL,
    PD_DEBUG,
    PD_VERBOSE
} t_loglevel;

EXTERN void logpost(const void *object, int level, const char *fmt, ...)
    ATTRIBUTE_FORMAT_PRINTF(3, 4);

PD_DEPRECATED EXTERN void verbose(int level, const char *fmt, ...) ATTRIBUTE_FORMAT_PRINTF(2, 3); /* avoid this: use logpost() instead */


/* ------------  system interface routines ------------------- */
EXTERN int sys_isabsolutepath(const char *dir);
EXTERN void sys_bashfilename(const char *from, char *to);
EXTERN void sys_unbashfilename(const char *from, char *to);
EXTERN int open_via_path(const char *dir, const char *name, const char *ext,
    char *dirresult, char **nameresult, unsigned int size, int bin);
EXTERN int sched_geteventno(void);
EXTERN double sys_getrealtime(void);
EXTERN int (*sys_idlehook)(void);   /* hook to add idle time computation */

/* Win32's open()/fopen() do not handle UTF-8 filenames so we need
 * these internal versions that handle UTF-8 filenames the same across
 * all platforms.  They are recommended for use in external
 * objectclasses as well so they work with Unicode filenames on Windows */
EXTERN int sys_open(const char *path, int oflag, ...);
EXTERN int sys_close(int fd);
EXTERN FILE *sys_fopen(const char *filename, const char *mode);
EXTERN int sys_fclose(FILE *stream);

/* ------------  threading ------------------- */
EXTERN void sys_lock(void);
EXTERN void sys_unlock(void);
EXTERN int sys_trylock(void);


/* --------------- signals ----------------------------------- */

typedef PD_FLOATTYPE t_sample;
typedef union _sampleint_union {
  t_sample f;
  PD_FLOATUINTTYPE i;
} t_sampleint_union;
#define MAXLOGSIG 32
#define MAXSIGSIZE (1 << MAXLOGSIG)

typedef struct _signal
{
    union
    {
        int s_length;       /* number of items per channel */
        int s_n;            /* for source compatibility: pre-0.54 name */
    };
    t_sample *s_vec;        /* the samples, s_nchans vectors of s_length */
    t_float s_sr;           /* samples per second per channel */
    int s_nchans;           /* number of channels */
    int s_overlap;          /* number of times each sample appears */
    int s_refcount;         /* number of times signal is referenced */
    int s_isborrowed;       /* whether we're going to borrow our array */
    int s_isscalar;         /* scalar for an unconnected signal input */
    struct _signal *s_borrowedfrom;     /* signal to borrow it from */
    struct _signal *s_nextfree;         /* next in freelist */
    struct _signal *s_nextused;         /* next in used list */
    int s_nalloc;      /* allocated size of array in points */
} t_signal;

typedef t_int *(*t_perfroutine)(t_int *args);

EXTERN t_signal *signal_new(int length, int nchans, t_float sr,
    t_sample *scalarptr);
EXTERN void signal_setmultiout(t_signal **sig, int nchans);

EXTERN t_int *plus_perform(t_int *args);
EXTERN t_int *plus_perf8(t_int *args);
EXTERN t_int *zero_perform(t_int *args);
EXTERN t_int *zero_perf8(t_int *args);
EXTERN t_int *copy_perform(t_int *args);
EXTERN t_int *copy_perf8(t_int *args);
EXTERN t_int *scalarcopy_perform(t_int *args);
EXTERN t_int *scalarcopy_perf8(t_int *args);

EXTERN void dsp_add_plus(t_sample *in1, t_sample *in2, t_sample *out, int n);
EXTERN void dsp_add_copy(t_sample *in, t_sample *out, int n);
EXTERN void dsp_add_scalarcopy(t_float *in, t_sample *out, int n);
EXTERN void dsp_add_zero(t_sample *out, int n);

EXTERN int sys_getblksize(void);
EXTERN t_float sys_getsr(void);
EXTERN int sys_get_inchannels(void);
EXTERN int sys_get_outchannels(void);

EXTERN void dsp_add(t_perfroutine f, int n, ...);
EXTERN void dsp_addv(t_perfroutine f, int n, t_int *vec);
EXTERN void pd_fft(t_float *buf, int npoints, int inverse);
EXTERN int ilog2(int n);

EXTERN void mayer_fht(t_sample *fz, int n);
EXTERN void mayer_fft(int n, t_sample *real, t_sample *imag);
EXTERN void mayer_ifft(int n, t_sample *real, t_sample *imag);
EXTERN void mayer_realfft(int n, t_sample *real);
EXTERN void mayer_realifft(int n, t_sample *real);

EXTERN float *cos_table;
#define LOGCOSTABSIZE 9
#define COSTABSIZE (1<<LOGCOSTABSIZE)

EXTERN int canvas_suspend_dsp(void);
EXTERN void canvas_resume_dsp(int oldstate);
EXTERN void canvas_update_dsp(void);
EXTERN int canvas_dspstate;

/*   up/downsampling */
typedef struct _resample
{
  int method;       /* unused */

  int downsample; /* downsampling factor */
  int upsample;   /* upsampling factor */

  t_sample *s_vec;   /* here we hold the resampled data */
  int      s_n;

  t_sample *coeffs;  /* coefficients for filtering... */
  int      coefsize;

  t_sample *buffer;  /* buffer for filtering */
  int      bufsize;
} t_resample;

EXTERN void resample_init(t_resample *x);
EXTERN void resample_free(t_resample *x);

EXTERN void resample_dsp(t_resample *x, t_sample *in, int insize, t_sample *out, int outsize, int method);
EXTERN void resamplefrom_dsp(t_resample *x, t_sample *in, int insize, int outsize, int method);
EXTERN void resampleto_dsp(t_resample *x, t_sample *out, int insize, int outsize, int method);

/* ----------------------- utility functions for signals -------------- */
EXTERN t_float mtof(t_float);
EXTERN t_float ftom(t_float);
EXTERN t_float rmstodb(t_float);
EXTERN t_float powtodb(t_float);
EXTERN t_float dbtorms(t_float);
EXTERN t_float dbtopow(t_float);

EXTERN t_float q8_sqrt(t_float);
EXTERN t_float q8_rsqrt(t_float);
#ifndef N32
EXTERN t_float qsqrt(t_float);  /* old names kept for extern compatibility */
EXTERN t_float qrsqrt(t_float);
#endif

/* --------------------- data --------------------------------- */

    /* graphical arrays */
EXTERN_STRUCT _garray;
#define t_garray struct _garray

EXTERN t_class *garray_class;
PD_DEPRECATED EXTERN int garray_getfloatarray(t_garray *x, int *size, t_float **vec); /* use garray_getfloatwords() */
EXTERN int garray_getfloatwords(t_garray *x, int *size, t_word **vec);
EXTERN void garray_redraw(t_garray *x);
EXTERN int garray_npoints(t_garray *x);
EXTERN char *garray_vec(t_garray *x);
PD_DEPRECATED EXTERN void garray_resize(t_garray *x, t_floatarg f); /* use garray_resize_long() */
EXTERN void garray_resize_long(t_garray *x, long n);   /* better version */
EXTERN void garray_usedindsp(t_garray *x);
EXTERN void garray_setsaveit(t_garray *x, int saveit);
EXTERN t_glist *garray_getglist(t_garray *x);
EXTERN t_array *garray_getarray(t_garray *x);
EXTERN t_class *scalar_class;

EXTERN t_float *value_get(t_symbol *s);
EXTERN void value_release(t_symbol *s);
EXTERN int value_getfloat(t_symbol *s, t_float *f);
EXTERN int value_setfloat(t_symbol *s, t_float f);

/* ------- GUI interface - functions to send strings to TK --------- */
typedef void (*t_guicallbackfn)(t_gobj *client, t_glist *glist);

PD_DEPRECATED EXTERN void sys_vgui(const char *fmt, ...); /* avoid this: use pdgui_vmess() instead */
PD_DEPRECATED EXTERN void sys_gui(const char *s); /* avoid this: use pdgui_vmess() instead */

EXTERN void sys_pretendguibytes(int n);
EXTERN void sys_queuegui(void *client, t_glist *glist, t_guicallbackfn f);
EXTERN void sys_unqueuegui(void *client);
    /* dialog window creation and destruction */
PD_DEPRECATED EXTERN void gfxstub_new(t_pd *owner, void *key, const char *cmd); /* avoid this: use pdgui_stub_vnew() instead */
PD_DEPRECATED EXTERN void gfxstub_deleteforkey(void *key); /* avoid this: use pdgui_stub_deleteforkey() instead */

/*
 * send a message to the GUI, with a simplified formatting syntax
 * <destination>: receiver on the GUI side (e.g. a Tcl/Tk 'proc')
 * <fmt>: string of format specifiers
 * <...>: values according to the format specifiers
 *
 * the <destination> can be a NULL pointer (in which case it is ignored)
 * the user of NULL as a <destination> is discouraged

 * depending on the format specifiers, one or more values are passed
 *    'f' : <double:value>        : a floating point number
 *    'i' : <int:value>           : an integer number
 *    's' : <const char*:value>   : a string
 *    'r' : <const char*:value>   : a raw string
 *    'x' : <void*:value>         : a generic pointer
 *    'o' : <t_object*:value>     : an graphical object
 *    '^' : <t_canvas*:value>     : a toplevel window (legacy)
 *    'c' : <t_canvas*:value>     : a canvas (on a window)
 *    'F' : <int:size> <const t_float*:values>: array of t_float's
 *    'S' : <int:size> <const char**:values>: array of strings
 *    'R' : <int:size> <const char**:values>: array of raw strings
 *    'a' : <int:size> <const t_atom*:values>: list of atoms
 *    'A' : <int:size> <const t_atom*:values>: array of atoms
 *    'w' : <int:size> <const t_word*:values>: list of floatwords
 *    'W' : <int:size> <const t_word*:values>: array of floatwords
 *    'm' : <t_symbol*s:recv> <int:argc> <t_atom*:argv>: a Pd message
 *    'p' : <int:size> <const char*:values>  : a pascal string (explicit size; not \0-terminated)
 *    'k' : <int:color>           : a color (or kolor, if you prefer)
 *    ' ' : none                  : ignored
 * the use of the specifiers 'x^' is discouraged
 * raw-strings ('rR') should only be used for constant, well-known strings
 */
EXTERN void pdgui_vmess(const char* destination, const char* fmt, ...);


/* improved dialog window creation
 * this will insert a first argument to <destination> based on <key>
 * which the GUI can then use to callback.
 * gfxstub_new() ensures that the given receiver will be available,
 * even if the <owner> has been removed in the meantime.
 * see pdgui_vmess() for a description of <fmt> and the varargs
 */

EXTERN void pdgui_stub_vnew(t_pd *owner, const char* destination, void *key, const char* fmt, ...);
EXTERN void pdgui_stub_deleteforkey(void *key);


extern t_class *glob_pdobject;  /* object to send "pd" messages */

/*-------------  Max 0.26 compatibility --------------------*/

/* the following reflects the new way classes are laid out, with the class
   pointing to the messlist and not vice versa. Externs shouldn't feel it. */
typedef t_class *t_externclass;

EXTERN void c_extern(t_externclass *cls, t_newmethod newroutine,
    t_method freeroutine, t_symbol *name, size_t size, int tiny, \
    t_atomtype arg1, ...);
EXTERN void c_addmess(t_method fn, t_symbol *sel, t_atomtype arg1, ...);

#define t_getbytes getbytes
#define t_freebytes freebytes
#define t_resizebytes resizebytes
#define typedmess pd_typedmess
#define vmess pd_vmess

/* A definition to help gui objects straddle 0.34-0.35 changes.  If this is
defined, there is a "te_xpix" field in objects, not a "te_xpos" as before: */

#define PD_USE_TE_XPIX

#if defined(__i386__) || defined(__x86_64__) || defined(__arm__) || defined(__aarch64__)

/* a test for NANs and denormals.
   WARNING: PD_BADFLOAT(0) = 1 -- you can replace a 'BADFLOAT' by 0 but don't
just do nothing with it. */

#if PD_FLOATSIZE == 32

typedef union
{
    t_float f;
    unsigned int ui;
} t_bigorsmall32;

PD_INLINE int PD_BADFLOAT(t_float f)  /* malformed float */
{
    t_bigorsmall32 pun;
    pun.f = f;
    pun.ui &= 0x7f800000;
    return((pun.ui == 0) | (pun.ui == 0x7f800000));
}

PD_INLINE int PD_BIGORSMALL(t_float f)  /* exponent outside (-64,64) */
{
    t_bigorsmall32 pun;
    pun.f = f;
    return((pun.ui & 0x20000000) == ((pun.ui >> 1) & 0x20000000));
}

#elif PD_FLOATSIZE == 64

typedef union
{
    t_float f;
    unsigned int ui[2];
} t_bigorsmall64;

PD_INLINE int PD_BADFLOAT(t_float f)  /* malformed double */
{
    t_bigorsmall64 pun;
    pun.f = f;
    pun.ui[1] &= 0x7ff00000;
    return((pun.ui[1] == 0) | (pun.ui[1] == 0x7ff00000));
}

PD_INLINE int PD_BIGORSMALL(t_float f)  /* exponent outside (-512,512) */
{
    t_bigorsmall64 pun;
    pun.f = f;
    return((pun.ui[1] & 0x20000000) == ((pun.ui[1] >> 1) & 0x20000000));
}

#endif /* PD_FLOATSIZE */
#else /* not INTEL or ARM */
#define PD_BADFLOAT(f) 0
#define PD_BIGORSMALL(f) 0
#endif

    /* get major/minor/bugfix version numbers and version code at run time */
EXTERN unsigned int sys_getversion(int *major, int *minor, int *bugfix);
#ifndef PD_INTERNAL
/* ABI compat hack: do not use _sys_getversioncode() directly! */
PD_INLINE unsigned int _sys_getversioncode(int*major, int*minor, int*bugfix)
{
    int a, b, c;
    sys_getversion(major, minor, bugfix);
    sys_getversion(&a, &b, &c);
    return PD_VERSION(a, b, c);
}
#define sys_getversion _sys_getversioncode
#endif

    /* get a Pd API function pointer by name. Returns NULL if the function
    does not exist. For example, This allows to use recently introduced API
    functions while providing a fallback for older Pd versions. */
EXTERN t_method sys_getfunbyname(const char *name);

    /* get floatsize at run time */
EXTERN unsigned int sys_getfloatsize(void);

EXTERN_STRUCT _instancemidi;
#define t_instancemidi struct _instancemidi

EXTERN_STRUCT _instanceinter;
#define t_instanceinter struct _instanceinter

EXTERN_STRUCT _instancecanvas;
#define t_instancecanvas struct _instancecanvas

EXTERN_STRUCT _instanceugen;
#define t_instanceugen struct _instanceugen

EXTERN_STRUCT _instancestuff;
#define t_instancestuff struct _instancestuff

#ifndef PDTHREADS
#define PDTHREADS 1
#endif

struct _pdinstance
{
    double pd_systime;          /* global time in Pd ticks */
    t_clock *pd_clock_setlist;  /* list of set clocks */
    t_canvas *pd_canvaslist;    /* list of all root canvases */
    struct _template *pd_templatelist;  /* list of all templates */
    int pd_instanceno;          /* ordinal number of this instance */
    t_symbol **pd_symhash;      /* symbol table hash table */
    t_instancemidi *pd_midi;    /* private stuff for x_midi.c */
    t_instanceinter *pd_inter;  /* private stuff for s_inter.c */
    t_instanceugen *pd_ugen;    /* private stuff for d_ugen.c */
    t_instancecanvas *pd_gui;   /* semi-private stuff in g_canvas.h */
    t_instancestuff *pd_stuff;  /* semi-private stuff in s_stuff.h */
    t_pd *pd_newest;            /* most recently created object */
#ifdef PDINSTANCE
    t_symbol  pd_s_pointer;
    t_symbol  pd_s_float;
    t_symbol  pd_s_symbol;
    t_symbol  pd_s_bang;
    t_symbol  pd_s_list;
    t_symbol  pd_s_anything;
    t_symbol  pd_s_signal;
    t_symbol  pd_s__N;
    t_symbol  pd_s__X;
    t_symbol  pd_s_x;
    t_symbol  pd_s_y;
    t_symbol  pd_s_;
#endif
#if PDTHREADS
    int pd_islocked;
#endif
};
#define t_pdinstance struct _pdinstance
EXTERN t_pdinstance pd_maininstance;

/* m_pd.c */
#ifdef PDINSTANCE
EXTERN t_pdinstance *pdinstance_new(void);
EXTERN void pd_setinstance(t_pdinstance *x);
EXTERN t_pdinstance *pd_getinstance(void);
EXTERN void pdinstance_free(t_pdinstance *x);
#endif /* PDINSTANCE */

#if defined(PDTHREADS) && defined(PDINSTANCE)
#ifdef _MSC_VER
#define PERTHREAD __declspec(thread)
#else
#define PERTHREAD __thread
#endif /* _MSC_VER */
#else
#define PERTHREAD
#endif

#ifdef PDINSTANCE
#ifdef _WIN32
/* Windows does not allow exporting thread-local variables from DLLs,
so externals need to get 'pd_this' with an (implicit) function call.
Internally, we may directly access 'pd_this', but we must not export it! */
#ifdef PD_INTERNAL
extern PERTHREAD t_pdinstance *pd_this; /* not EXTERN! */
#else
#define pd_this pd_getinstance()
#endif /* PD_INTERNAL */
#else
EXTERN PERTHREAD t_pdinstance *pd_this;
#endif /* _WIN32 */
EXTERN t_pdinstance **pd_instances;
EXTERN int pd_ninstances;
#else
#define pd_this (&pd_maininstance)
#endif /* PDINSTANCE */

#ifdef PDINSTANCE
#define s_pointer   (pd_this->pd_s_pointer)
#define s_float     (pd_this->pd_s_float)
#define s_symbol    (pd_this->pd_s_symbol)
#define s_bang      (pd_this->pd_s_bang)
#define s_list      (pd_this->pd_s_list)
#define s_anything  (pd_this->pd_s_anything)
#define s_signal    (pd_this->pd_s_signal)
#define s__N        (pd_this->pd_s__N)
#define s__X        (pd_this->pd_s__X)
#define s_x         (pd_this->pd_s_x)
#define s_y         (pd_this->pd_s_y)
#define s_          (pd_this->pd_s_)
#else
EXTERN t_symbol s_pointer, s_float, s_symbol, s_bang, s_list, s_anything,
  s_signal, s__N, s__X, s_x, s_y, s_;
#endif

EXTERN t_canvas *pd_getcanvaslist(void);
EXTERN int pd_getdspstate(void);

/* x_text.c */
EXTERN t_binbuf *text_getbufbyname(t_symbol *s); /* get binbuf from text obj */
EXTERN void text_notifybyname(t_symbol *s);      /* notify it was modified */

/* g_undo.c */
/* store two message-sets to be sent to the object's <s> method for 'undo'ing
 * resp. 'redo'ing the current state of an object.
 * this creates an internal copy of the atom-lists (so the caller is responsible
 * for freeing any dynamically allocated data)
 * this is a no-op if called during 'undo' (resp. 'redo').
 */
EXTERN void pd_undo_set_objectstate(t_canvas*canvas, t_pd*x, t_symbol*s,
                                    int undo_argc, t_atom*undo_argv,
                                    int redo_argc, t_atom*redo_argv);

#if defined(_LANGUAGE_C_PLUS_PLUS) || defined(__cplusplus)
}
#endif

#define __m_pd_h_
#endif /* __m_pd_h_ */<|MERGE_RESOLUTION|>--- conflicted
+++ resolved
@@ -82,7 +82,6 @@
 #define ATTRIBUTE_FORMAT_PRINTF(a, b)
 #endif
 
-<<<<<<< HEAD
 #if __STDC_VERSION__ >= 201112L
 #include <assert.h>
 #define STATIC_ASSERT _Static_assert
@@ -90,7 +89,8 @@
 #define STATIC_ASSERT static_assert
 #else
 #define STATIC_ASSERT(condition, message) /* no-op */
-=======
+#endif
+
 /* deprecation warning */
 #ifndef PD_DEPRECATED
 # ifdef __GNUC__
@@ -105,7 +105,6 @@
 
 #if !defined(_SIZE_T) && !defined(_SIZE_T_)
 #include <stddef.h>     /* just for size_t -- how lame! */
->>>>>>> 991f0eac
 #endif
 
 #include <stddef.h> /* for size_t and offsetof */
