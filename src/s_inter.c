--- conflicted
+++ resolved
@@ -44,23 +44,20 @@
 #include <stdlib.h>
 #endif
 
-<<<<<<< HEAD
 #if defined(__linux__) && _POSIX_VERSION >= 200112L
 # include <sys/utsname.h>
 #endif
 
-#ifdef _MSC_VER  /* This is only for Microsoft's compiler, not cygwin, e.g. */
-#define snprintf _snprintf
-#endif
-=======
+#include "m_private_utils.h"
+
 /* colorize output, but only on a TTY */
 #ifdef HAVE_UNISTD_H
-#include <unistd.h>
+# include <unistd.h>
 #else /* if isatty exists outside unistd, please add another #ifdef */
 # define isatty(fd) 0
 #endif
 static int stderr_isatty;
->>>>>>> c0cd3492
+
 
 #define stringify(s) str(s)
 #define str(s) #s
