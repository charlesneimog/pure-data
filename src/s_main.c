--- conflicted
+++ resolved
@@ -21,17 +21,7 @@
 #include <windows.h>
 #include <winbase.h>
 #endif
-<<<<<<< HEAD
 #include "m_private_utils.h"
-=======
-#ifdef __APPLE__
-#include <mach-o/dyld.h>
-#endif
-
-#ifdef _MSC_VER  /* This is only for Microsoft's compiler, not cygwin, e.g. */
-#define snprintf _snprintf
-#endif
->>>>>>> 82b86a81
 
 #define stringify(s) str(s)
 #define str(s) #s
