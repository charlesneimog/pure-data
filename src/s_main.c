/* Copyright (c) 1997-1999 Miller Puckette and others.
* For information on usage and redistribution, and for a DISCLAIMER OF ALL
* WARRANTIES, see the file, "LICENSE.txt," in this distribution.  */

#include "m_pd.h"
#include "m_imp.h"
#include "s_stuff.h"
#include <sys/types.h>
#include <sys/stat.h>
#include <limits.h>
#include <string.h>
#include <stdio.h>
#include <fcntl.h>
#include <stdlib.h>

#ifdef HAVE_UNISTD_H
#include <unistd.h>
#endif
#ifdef _WIN32
#include <io.h>
#include <windows.h>
#include <winbase.h>
#endif
#ifdef __APPLE__
#include <mach-o/dyld.h>
#endif

#ifdef _MSC_VER  /* This is only for Microsoft's compiler, not cygwin, e.g. */
#define snprintf _snprintf
#endif

#define stringify(s) str(s)
#define str(s) #s

char *pd_version = "Pd-" stringify(PD_MAJOR_VERSION) "." \
stringify(PD_MINOR_VERSION) "." stringify(PD_BUGFIX_VERSION) "\
 (" stringify(PD_TEST_VERSION) ")";

char pd_compiletime[] = __TIME__;
char pd_compiledate[] = __DATE__;

void pd_init(void);
int sys_argparse(int argc, const char **argv);
void sys_findprogdir(const char *progname);
void sys_setsignalhandlers(void);
int sys_startgui(const char *guipath);
void sys_gui_namelist(const char*varname, t_namelist *nl);
void sys_setrealtime(const char *guipath);
int m_mainloop(void);
int m_batchmain(void);
void sys_addhelppath(char *p);
#ifdef USEAPI_ALSA
void alsa_adddev(const char *name);
#endif
int sys_oktoloadfiles(int done);

int sys_debuglevel;
int sys_verbose;
int sys_noloadbang;
static int sys_dontstartgui;
int sys_hipriority = -1;    /* -1 = not specified; 0 = no; 1 = yes */
int sys_guisetportnumber;   /* if started from the GUI, this is the port # */
int sys_nosleep = 0;  /* skip all "sleep" calls and spin instead */
int sys_defeatrt;       /* flag to cancel real-time */
t_symbol *sys_flags;    /* more command-line flags */

const char *sys_guicmd;
t_symbol *sys_libdir;
static t_namelist *sys_openlist;
static t_namelist *sys_messagelist;
static int sys_version;
int sys_oldtclversion;      /* hack to warn g_rtext.c about old text sel */

int sys_nmidiout = -1;
int sys_nmidiin = -1;
int sys_midiindevlist[MAXMIDIINDEV] = {1};
int sys_midioutdevlist[MAXMIDIOUTDEV] = {1};

#if __APPLE__
char sys_font[100] = "Menlo"; /* hack until DVSM bug is fixed on macOS 10.15+ */
char sys_fontweight[10] = "normal";
#else
char sys_font[100] = "DejaVu Sans Mono";
char sys_fontweight[10] = "bold";
#endif

static int sys_listplease;

int sys_externalschedlib;
char sys_externalschedlibname[MAXPDSTRING];
static int sys_batch;
int sys_extraflags;
char sys_extraflagsstring[MAXPDSTRING];
int sys_run_scheduler(const char *externalschedlibname,
    const char *sys_extraflagsstring);
int sys_noautopatch;    /* temporary hack to defeat new 0.42 editing */

t_sample *get_sys_soundout() { return STUFF->st_soundout; }
t_sample *get_sys_soundin() { return STUFF->st_soundin; }
double *get_sys_time_per_dsp_tick() { return &STUFF->st_time_per_dsp_tick; }
int *get_sys_schedblocksize() { return &STUFF->st_schedblocksize; }
double *get_sys_time() { return &pd_this->pd_systime; }
t_float *get_sys_dacsr() { return &STUFF->st_dacsr; }
int *get_sys_schedadvance() { return &sys_schedadvance; }
t_namelist *sys_searchpath;  /* so old versions of GEM might compile */

typedef struct _fontinfo
{
    int fi_pointsize;
    int fi_width;
    int fi_height;
} t_fontinfo;

    /* these give the nominal point size and maximum height of the characters
    in the six fonts.  */

static t_fontinfo sys_fontspec[] = {
    {8, 5, 11}, {10, 6, 13}, {12, 7, 16},
    {16, 10, 19}, {24, 14, 29}, {36, 22, 44}};
#define NFONT (sizeof(sys_fontspec)/sizeof(*sys_fontspec))
#define NZOOM 2
static t_fontinfo sys_gotfonts[NZOOM][NFONT];

/* here are the actual font size structs on msp's systems:
MSW:
font 8 5 9 8 5 11
font 10 7 13 10 6 13
font 12 9 16 14 8 16
font 16 10 20 16 10 18
font 24 15 25 16 10 18
font 36 25 42 36 22 41

linux:
font 8 5 9 8 5 9
font 10 7 13 12 7 13
font 12 9 16 14 9 15
font 16 10 20 16 10 19
font 24 15 25 24 15 24
font 36 25 42 36 22 41
*/

static int sys_findfont(int fontsize)
{
    unsigned int i;
    t_fontinfo *fi;
    for (i = 0, fi = sys_fontspec; i < (NFONT-1); i++, fi++)
        if (fontsize < fi[1].fi_pointsize) return (i);
    return ((NFONT-1));
}

int sys_nearestfontsize(int fontsize)
{
    return (sys_fontspec[sys_findfont(fontsize)].fi_pointsize);
}

int sys_hostfontsize(int fontsize, int zoom)
{
    zoom = (zoom < 1 ? 1 : (zoom > NZOOM ? NZOOM : zoom));
    return (sys_gotfonts[zoom-1][sys_findfont(fontsize)].fi_pointsize);
}

int sys_zoomfontwidth(int fontsize, int zoomarg, int worstcase)
{
    int zoom = (zoomarg < 1 ? 1 : (zoomarg > NZOOM ? NZOOM : zoomarg)), ret;
    if (worstcase)
        ret = zoom * sys_fontspec[sys_findfont(fontsize)].fi_width;
    else ret = sys_gotfonts[zoom-1][sys_findfont(fontsize)].fi_width;
    return (ret < 1 ? 1 : ret);
}

int sys_zoomfontheight(int fontsize, int zoomarg, int worstcase)
{
    int zoom = (zoomarg < 1 ? 1 : (zoomarg > NZOOM ? NZOOM : zoomarg)), ret;
    if (worstcase)
        ret = (zoom * sys_fontspec[sys_findfont(fontsize)].fi_height);
    else ret = sys_gotfonts[zoom-1][sys_findfont(fontsize)].fi_height;
    return (ret < 1 ? 1 : ret);
}

int sys_fontwidth(int fontsize) /* old version for extern compatibility */
{
    return (sys_zoomfontwidth(fontsize, 1, 0));
}

int sys_fontheight(int fontsize)
{
    return (sys_zoomfontheight(fontsize, 1, 0));
}

int sys_defaultfont;
#define DEFAULTFONT 12

static void openit(const char *dirname, const char *filename)
{
    char dirbuf[MAXPDSTRING], *nameptr;
    int fd = open_via_path(dirname, filename, "", dirbuf, &nameptr,
        MAXPDSTRING, 0);
    if (fd >= 0)
    {
        close (fd);
        glob_evalfile(0, gensym(nameptr), gensym(dirbuf));
    }
    else
        pd_error(0, "%s: can't open", filename);
}

/* this is called from the gui process.  The first argument is the cwd, and
succeeding args give the widths and heights of known fonts.  We wait until
these are known to open files and send messages specified on the command line.
We ask the GUI to specify the "cwd" in case we don't have a local OS to get it
from; for instance we could be some kind of RT embedded system.  However, to
really make this make sense we would have to implement
open(), read(), etc, calls to be served somehow from the GUI too. */

void glob_initfromgui(void *dummy, t_symbol *s, int argc, t_atom *argv)
{
    const char *cwd = atom_getsymbolarg(0, argc, argv)->s_name;
    t_namelist *nl;
    unsigned int i;
    int did_fontwarning = 0;
    int j;
    sys_oldtclversion = atom_getfloatarg(1, argc, argv);
    if (argc != 2 + 3 * NZOOM * NFONT)
        bug("glob_initfromgui");
    for (j = 0; j < NZOOM; j++)
        for (i = 0; i < NFONT; i++)
    {
        int size   = atom_getfloatarg(3 * (i + j * NFONT) + 2, argc, argv);
        int width  = atom_getfloatarg(3 * (i + j * NFONT) + 3, argc, argv);
        int height = atom_getfloatarg(3 * (i + j * NFONT) + 4, argc, argv);
        if (!(size && width && height))
        {
            size   = (j+1)*sys_fontspec[i].fi_pointsize;
            width  = (j+1)*sys_fontspec[i].fi_width;
            height = (j+1)*sys_fontspec[i].fi_height;
            if (!did_fontwarning)
            {
                logpost(NULL, PD_VERBOSE, "ignoring invalid font-metrics from GUI");
                did_fontwarning = 1;
            }
        }
        sys_gotfonts[j][i].fi_pointsize = size;
        sys_gotfonts[j][i].fi_width = width;
        sys_gotfonts[j][i].fi_height = height;
#if 0
            fprintf(stderr, "font (%d %d %d)\n",
                sys_gotfonts[j][i].fi_pointsize, sys_gotfonts[j][i].fi_width,
                    sys_gotfonts[j][i].fi_height);
#endif
    }
        /* load dynamic libraries specified with "-lib" args */
    if (sys_oktoloadfiles(0))
    {
        for  (nl = STUFF->st_externlist; nl; nl = nl->nl_next)
            if (!sys_load_lib(0, nl->nl_string))
                post("%s: can't load library", nl->nl_string);
        sys_oktoloadfiles(1);
    }
        /* open patches specifies with "-open" args */
    for  (nl = sys_openlist; nl; nl = nl->nl_next)
        openit(cwd, nl->nl_string);
    namelist_free(sys_openlist);
    sys_openlist = 0;
        /* send messages specified with "-send" args */
    for  (nl = sys_messagelist; nl; nl = nl->nl_next)
    {
        t_binbuf *b = binbuf_new();
        binbuf_text(b, nl->nl_string, strlen(nl->nl_string));
        binbuf_eval(b, 0, 0, 0);
        binbuf_free(b);
    }
    namelist_free(sys_messagelist);
    sys_messagelist = 0;
}

// font char metric triples: pointsize width(pixels) height(pixels)
static int defaultfontshit[] = {
  8,  5, 11,  10,  6, 13,  12,  7, 16,  16, 10, 19,  24, 14, 29,  36, 22, 44,
 16, 10, 22,  20, 12, 26,  24, 14, 32,  32, 20, 38,  48, 28, 58,  72, 44, 88
}; // normal & zoomed (2x)
#define NDEFAULTFONT (sizeof(defaultfontshit)/sizeof(*defaultfontshit))

static t_clock *sys_fakefromguiclk;
int socket_init(void);
static void sys_fakefromgui(void)
{
        /* fake the GUI's message giving cwd and font sizes in case
        we aren't starting the gui. */
    t_atom zz[NDEFAULTFONT+2];
    int i;
    char buf[MAXPDSTRING];
#ifdef _WIN32
    if (GetCurrentDirectory(MAXPDSTRING, buf) == 0)
        strcpy(buf, ".");
#else
    if (!getcwd(buf, MAXPDSTRING))
        strcpy(buf, ".");
#endif
    SETSYMBOL(zz, gensym(buf));
    SETFLOAT(zz+1, 0);
    for (i = 0; i < (int)NDEFAULTFONT; i++)
        SETFLOAT(zz+i+2, defaultfontshit[i]);
    glob_initfromgui(0, 0, 2+NDEFAULTFONT, zz);
    clock_free(sys_fakefromguiclk);
}

static void sys_afterargparse(void);
static void sys_printusage(void);

/* this is called from main() in s_entry.c */
int sys_main(int argc, const char **argv)
{
    int i, noprefs;
    const char *prefsfile = "";
    sys_externalschedlib = 0;
    sys_extraflags = 0;
#ifdef PD_DEBUG
    fprintf(stderr, "Pd: COMPILED FOR DEBUGGING\n");
#endif
    /* use Win32 "binary" mode by default since we don't want the
     * translation that Win32 does by default */
#ifdef _WIN32
# ifdef _MSC_VER /* MS Visual Studio */
    _set_fmode( _O_BINARY );
# else  /* MinGW */
    {
#ifndef _fmode
        extern int _fmode;
#endif
        _fmode = _O_BINARY;
    }
# endif /* _MSC_VER */
#endif  /* _WIN32 */
#ifndef _WIN32
    /* long ago Pd used setuid to promote itself to real-time priority.
    Just in case anyone's installation script still makes it setuid, we
    complain to stderr and lose setuid here. */
    if (getuid() != geteuid())
    {
        fprintf(stderr, "warning: canceling setuid privilege\n");
        setuid(getuid());
    }
#endif  /* _WIN32 */
    if (socket_init())
        sys_sockerror("socket_init()");
    pd_init();                                  /* start the message system */
    sys_findprogdir(argv[0]);                   /* set sys_progname, guipath */
    for (i = noprefs = 0; i < argc; i++)    /* prescan ... */
    {
        /* for prefs override */
        if (!strcmp(argv[i], "-noprefs"))
            noprefs = 1;
        else if (!strcmp(argv[i], "-prefsfile") && i < argc-1)
            prefsfile = argv[i+1];
        /* for external scheduler (to ignore audio api in sys_loadpreferences) */
        else if (!strcmp(argv[i], "-schedlib") && i < argc-1)
            sys_externalschedlib = 1;
        else if (!strcmp(argv[i], "-h") || !strcmp(argv[i], "-help"))
        {
            sys_printusage();
            return (1);
        }
    }
    if (!noprefs)       /* load preferences before parsing args to allow ... */
        sys_loadpreferences(prefsfile, 1);  /* args to override prefs */
    if (sys_argparse(argc-1, argv+1))           /* parse cmd line args */
        return (1);
    if (sys_verbose || sys_version) fprintf(stderr, "%s compiled %s %s\n",
        pd_version, pd_compiletime, pd_compiledate);
    if (sys_verbose)
        fprintf(stderr, "float precision = %lu bits\n", sizeof(t_float)*8);
    if (sys_version)    /* if we were just asked our version, exit here. */
    {
        fflush(stderr);
        return (0);
    }
    sys_setsignalhandlers();
    sys_afterargparse();                    /* post-argparse settings */
    if (sys_dontstartgui)
        clock_set((sys_fakefromguiclk =
            clock_new(0, (t_method)sys_fakefromgui)), 0);
    else if (sys_startgui(sys_libdir->s_name)) /* start the gui */
        return (1);
    if (sys_hipriority)
        sys_setrealtime(sys_libdir->s_name); /* set desired process priority */
    if (sys_externalschedlib)
        return (sys_run_scheduler(sys_externalschedlibname,
            sys_extraflagsstring));
    else if (sys_batch)
        return (m_batchmain());
    else
    {
            /* open audio and MIDI */
        sys_reopen_midi();
        if (audio_shouldkeepopen())
            sys_reopen_audio();
            /* run scheduler until it quits */
        return (m_mainloop());
    }
}

static char *(usagemessage[]) = {
"usage: pd [-flags] [file]...\n",
"\naudio configuration flags:\n",
"-r <n>           -- specify sample rate\n",
"-audioindev ...  -- audio in devices; e.g., \"1,3\" for first and third\n",
"-audiooutdev ... -- audio out devices (same)\n",
"-audiodev ...    -- specify input and output together\n",
"-audioaddindev   -- add an audio input device by name\n",
"-audioaddoutdev  -- add an audio output device by name\n",
"-audioadddev     -- add an audio input and output device by name\n",
"-inchannels ...  -- audio input channels (by device, like \"2\" or \"16,8\")\n",
"-outchannels ... -- number of audio out channels (same)\n",
"-channels ...    -- specify both input and output channels\n",
"-audiobuf <n>    -- specify size of audio buffer in msec\n",
"-blocksize <n>   -- specify audio I/O block size in sample frames\n",
"-sleepgrain <n>  -- specify number of milliseconds to sleep when idle\n",
"-nodac           -- suppress audio output\n",
"-noadc           -- suppress audio input\n",
"-noaudio         -- suppress audio input and output (-nosound is synonym) \n",
"-callback        -- use callbacks if possible\n",
"-nocallback      -- use polling-mode (true by default)\n",
"-listdev         -- list audio and MIDI devices\n",

#ifdef USEAPI_OSS
"-oss             -- use OSS audio API\n",
#endif

#ifdef USEAPI_ALSA
"-alsa            -- use ALSA audio API\n",
"-alsaadd <name>  -- add an ALSA device name to list\n",
#endif

#ifdef USEAPI_JACK
"-jack            -- use JACK audio API\n",
"-jackname <name> -- a name for your JACK client\n",
"-nojackconnect   -- do not automatically connect pd to the JACK graph\n",
"-jackconnect     -- automatically connect pd to the JACK graph [default]\n",

#endif

#ifdef USEAPI_PORTAUDIO
#ifdef _WIN32
"-asio            -- use ASIO audio driver (via Portaudio)\n",
"-pa              -- synonym for -asio\n",
#else
"-pa              -- use Portaudio API\n",
#endif
#endif

#ifdef USEAPI_MMIO
"-mmio            -- use MMIO audio API (default for Windows)\n",
#endif

#ifdef USEAPI_AUDIOUNIT
"-audiounit       -- use Apple AudioUnit API\n",
#endif

#ifdef USEAPI_ESD
"-esd             -- use Enlightenment Sound Daemon (ESD) API\n",
#endif

"      (default audio API for this platform:  ", API_DEFSTRING, ")\n\n",

"\nMIDI configuration flags:\n",
"-midiindev ...   -- midi in device list; e.g., \"1,3\" for first and third\n",
"-midioutdev ...  -- midi out device list, same format\n",
"-mididev ...     -- specify -midioutdev and -midiindev together\n",
"-midiaddindev    -- add a MIDI input device by name\n",
"-midiaddoutdev   -- add a MIDI output device by name\n",
"-midiadddev      -- add a MIDI input and output device by name\n",
"-nomidiin        -- suppress MIDI input\n",
"-nomidiout       -- suppress MIDI output\n",
"-nomidi          -- suppress MIDI input and output\n",
#ifdef USEAPI_OSS
"-ossmidi         -- use OSS midi API\n",
#endif
#ifdef USEAPI_ALSA
"-alsamidi        -- use ALSA midi API\n",
#endif


"\nother flags:\n",
"-path <path>     -- add to file search path\n",
"-nostdpath       -- don't search standard (\"extra\") directory\n",
"-stdpath         -- search standard directory (true by default)\n",
"-helppath <path> -- add to help file search path\n",
"-open <file>     -- open file(s) on startup\n",
"-lib <file>      -- load object library(s) (omit file extensions)\n",
"-font-size <n>      -- specify default font size in points\n",
"-font-face <name>   -- specify default font\n",
"-font-weight <name> -- specify default font weight (normal or bold)\n",
"-verbose         -- extra printout on startup and when searching for files\n",
"-noverbose       -- no extra printout\n",
"-version         -- don't run Pd; just print out which version it is \n",
"-d <n>           -- specify debug level for inspecting the GUI communication\n",
"-loadbang        -- do not suppress all loadbangs (true by default)\n",
"-noloadbang      -- suppress all loadbangs\n",
"-stderr          -- send printout to standard error instead of GUI\n",
"-nostderr        -- send printout to GUI (true by default)\n",
"-gui             -- start GUI (true by default)\n",
"-nogui           -- suppress starting the GUI\n",
"-guiport <n>     -- connect to pre-existing GUI over port <n>\n",
"-guicmd \"cmd...\" -- start alternative GUI program (e.g., remote via ssh)\n",
"-send \"msg...\"   -- send a message at startup, after patches are loaded\n",
"-prefs           -- load preferences on startup (true by default)\n",
"-noprefs         -- suppress loading preferences on startup\n",
"-prefsfile <file>  -- load preferences from a file\n",
#ifdef HAVE_UNISTD_H
"-rt or -realtime -- use real-time priority\n",
"-nrt             -- don't use real-time priority\n",
#endif
"-sleep           -- sleep when idle, don't spin (true by default)\n",
"-nosleep         -- spin, don't sleep (may lower latency on multi-CPUs)\n",
"-schedlib <file> -- plug in external scheduler (omit file extensions)\n",
"-extraflags <s>  -- string argument to send schedlib\n",
"-batch           -- run off-line as a batch process\n",
"-nobatch         -- run interactively (true by default)\n",
"-autopatch       -- enable auto-patching to new objects (true by default)\n",
"-noautopatch     -- defeat auto-patching\n",
"-compatibility <f> -- set back-compatibility to version <f>\n",
};

static void sys_printusage(void)
{
    unsigned int i;
    for (i = 0; i < sizeof(usagemessage)/sizeof(*usagemessage); i++)
    {
        fprintf(stderr, "%s", usagemessage[i]);
        fflush(stderr);
    }
}

    /* parse a comma-separated numeric list, returning the number found */
static int sys_parsedevlist(int *np, int *vecp, int max, const char *str)
{
    int n = 0;
    while (n < max)
    {
        if (! *str) break;
        else
        {
            char *endp;
            vecp[n] = (int)strtol(str, &endp, 10);
            if (endp == str)
                break;
            n++;
            if (! *endp)
                break;
            str = endp + 1;
        }
    }
    return (*np = n);
}

static int sys_getmultidevchannels(int n, int *devlist)
{
    int sum = 0;
    if (n<0)return(-1);
    if (n==0)return 0;
    while(n--)sum+=*devlist++;
    return sum;
}


    /* this routine tries to figure out where to find the auxiliary files
    Pd will need to run.  This is either done by looking at the command line
    invocation for Pd, or if that fails, by consulting the variable
    INSTALL_PREFIX.  In MSW, we don't try to use INSTALL_PREFIX. */
void sys_findprogdir(const char *progname)
{
    char sbuf[MAXPDSTRING], sbuf2[MAXPDSTRING];
    char *lastslash;
#ifndef _WIN32
    struct stat statbuf;
#endif /* NOT _WIN32 */
    /* find out by what string Pd was invoked; put answer in "sbuf". */
    *sbuf2 = 0;
#ifdef _WIN32
    GetModuleFileName(NULL, sbuf2, sizeof(sbuf2));
    sbuf2[MAXPDSTRING-1] = 0;
#else /* !_WIN32 */
    if(!*sbuf2) {
        ssize_t path_length = readlink("/proc/self/exe", sbuf2, sizeof(sbuf2));
        if (path_length > 0 && path_length < MAXPDSTRING)
            sbuf2[path_length] = 0;
    }
#endif /* _WIN32 */
#ifdef __APPLE__
    if(!*sbuf2) {
        uint32_t size = sizeof(sbuf2);
        _NSGetExecutablePath(sbuf2, &size);
    }
#endif /* ! __APPLE__ */

        /* fallback to just using argv[0] */
    if(!*sbuf2)
        strncpy(sbuf2, progname, MAXPDSTRING);
    sbuf2[MAXPDSTRING-1] = 0;
    sys_unbashfilename(sbuf2, sbuf);

    lastslash = strrchr(sbuf, '/');
    if (lastslash)
    {
            /* bash last slash to zero so that sbuf is directory pd was in,
                e.g., ~/pd/bin */
        *lastslash = 0;
            /* go back to the parent from there, e.g., ~/pd */
        lastslash = strrchr(sbuf, '/');
        if (lastslash)
        {
            strncpy(sbuf2, sbuf, lastslash-sbuf);
            sbuf2[lastslash-sbuf] = 0;
        }
        else strcpy(sbuf2, "..");
    }
    else
    {
            /* no slashes found.  Try INSTALL_PREFIX. */
#ifdef INSTALL_PREFIX
        strcpy(sbuf2, INSTALL_PREFIX);
#else
        strcpy(sbuf2, ".");
#endif
    }
        /* now we believe sbuf2 holds the parent directory of the directory
        pd was found in.  We now want to infer the "lib" directory and the
        "gui" directory.  In "simple" unix installations, the layout is
            .../bin/pd
            .../bin/pd-watchdog (etc)
            .../bin/pd-gui.tcl
            .../doc
        and in "complicated" unix installations, it's:
            .../bin/pd
            .../lib/pd/bin/pd-watchdog
            .../lib/pd/bin/pd-gui.tcl
            .../lib/pd/doc
        To decide which, we stat .../lib/pd; if that exists, we assume it's
        the complicated layout.  In MSW, it's the "simple" layout, but
        "wish" is found in bin:
            .../bin/pd
            .../bin/wish80.exe
            .../doc
        */
#ifdef _WIN32
    sys_libdir = gensym(sbuf2);
#else

    strncpy(sbuf, sbuf2, MAXPDSTRING-30);
    sbuf[MAXPDSTRING-30] = 0;
    strcat(sbuf, "/lib/pd");
    if (stat(sbuf, &statbuf) >= 0)
    {
            /* complicated layout: lib dir is the one we just stat-ed above */
        sys_libdir = gensym(sbuf);
    }
    else
    {
            /* simple layout: lib dir is the parent */
        sys_libdir = gensym(sbuf2);
    }
#endif
}

#ifdef _WIN32
static int sys_mmio = 1;
#else
static int sys_mmio = 0;
#endif

int sys_argparse(int argc, const char **argv)
{
    t_audiosettings as;
            /* get the current audio parameters.  These are set
            by the preferences mechanism (sys_loadpreferences()) or
            else are the default.  Overwrite them with any results
            of argument parsing, and store them again. */
    sys_get_audio_settings(&as);
    while ((argc > 0) && **argv == '-')
    {
                /* audio flags */
        if (!strcmp(*argv, "-r") && argc > 1 &&
            sscanf(argv[1], "%d", &as.a_srate) >= 1)
        {
            argc -= 2;
            argv += 2;
        }
        else if (!strcmp(*argv, "-inchannels"))
        {
            if (argc < 2 ||
                !sys_parsedevlist(&as.a_nchindev,
                    as.a_chindevvec, MAXAUDIOINDEV, argv[1]))
                        goto usage;
            argc -= 2; argv += 2;
        }
        else if (!strcmp(*argv, "-outchannels"))
        {
            if (argc < 2 ||
                !sys_parsedevlist(&as.a_nchoutdev,
                    as.a_choutdevvec, MAXAUDIOINDEV, argv[1]))
                        goto usage;
            argc -= 2; argv += 2;
        }
        else if (!strcmp(*argv, "-channels"))
        {
            if (argc < 2 ||
                !sys_parsedevlist(&as.a_nchindev,
                    as.a_chindevvec, MAXAUDIOINDEV, argv[1]) ||
                !sys_parsedevlist(&as.a_nchoutdev,
                    as.a_choutdevvec, MAXAUDIOINDEV, argv[1]))
                        goto usage;
            argc -= 2; argv += 2;
        }
        else if (!strcmp(*argv, "-soundbuf") || (!strcmp(*argv, "-audiobuf")))
        {
            if (argc < 2)
                goto usage;

            as.a_advance = atoi(argv[1]);
            argc -= 2; argv += 2;
        }
        else if (!strcmp(*argv, "-callback"))
        {
            as.a_callback = 1;
            argc--; argv++;
        }
        else if (!strcmp(*argv, "-nocallback"))
        {
            as.a_callback = 0;
            argc--; argv++;
        }
        else if (!strcmp(*argv, "-blocksize"))
        {
            as.a_blocksize = atoi(argv[1]);
            argc -= 2; argv += 2;
        }
        else if (!strcmp(*argv, "-sleepgrain"))
        {
            if (argc < 2)
                goto usage;
            sys_sleepgrain = 1000 * atof(argv[1]);
            argc -= 2; argv += 2;
        }
        else if (!strcmp(*argv, "-nodac"))
        {
            as.a_noutdev = as.a_nchoutdev = 0;
            argc--; argv++;
        }
        else if (!strcmp(*argv, "-noadc"))
        {
            as.a_nindev = as.a_nchindev = 0;
            argc--; argv++;
        }
        else if (!strcmp(*argv, "-nosound") || !strcmp(*argv, "-noaudio"))
        {
            as.a_noutdev = as.a_nchoutdev =  as.a_nindev = as.a_nchindev = 0;
            argc--; argv++;
        }
#ifdef USEAPI_OSS
        else if (!strcmp(*argv, "-oss"))
        {
            as.a_api = API_OSS;
            argc--; argv++;
        }
        else if (!strcmp(*argv, "-ossmidi"))
        {
            sys_set_midi_api(API_OSS);
            argc--; argv++;
        }
#else
        else if ((!strcmp(*argv, "-oss")) || (!strcmp(*argv, "-ossmidi")))
        {
            fprintf(stderr, "Pd compiled without OSS-support, ignoring '%s' flag\n", *argv);
            argc--; argv++;
        }
#endif
#ifdef USEAPI_ALSA
        else if (!strcmp(*argv, "-alsa"))
        {
            as.a_api = API_ALSA;
            argc--; argv++;
        }
        else if (!strcmp(*argv, "-alsaadd"))
        {
            if (argc < 2)
                goto usage;
            as.a_api = API_ALSA;
            alsa_adddev(argv[1]);
            argc -= 2; argv +=2;
        }
        else if (!strcmp(*argv, "-alsamidi"))
        {
            sys_set_midi_api(API_ALSA);
            argc--; argv++;
        }
#else
        else if ((!strcmp(*argv, "-alsa")) || (!strcmp(*argv, "-alsamidi")))
        {
            fprintf(stderr, "Pd compiled without ALSA-support, ignoring '%s' flag\n", *argv);
            argc--; argv++;
        }
        else if (!strcmp(*argv, "-alsaadd"))
        {
            if (argc < 2)
                goto usage;
            fprintf(stderr, "Pd compiled without ALSA-support, ignoring '%s' flag\n", *argv);
            argc -= 2; argv +=2;
        }
#endif
#ifdef USEAPI_JACK
        else if (!strcmp(*argv, "-jack"))
        {
            as.a_api = API_JACK;
            argc--; argv++;
        }
        else if (!strcmp(*argv, "-nojackconnect"))
        {
            as.a_api = API_JACK;
            jack_autoconnect(0);
            argc--; argv++;
        }
        else if (!strcmp(*argv, "-jackconnect"))
        {
            as.a_api = API_JACK;
            jack_autoconnect(1);
            argc--; argv++;
        }
        else if (!strcmp(*argv, "-jackname"))
        {
            if (argc < 2)
                goto usage;
            as.a_api = API_JACK;
            jack_client_name(argv[1]);
            argc -= 2; argv +=2;
        }
#else
        else if ((!strcmp(*argv, "-jack"))
            || (!strcmp(*argv, "-jackconnect"))
            || (!strcmp(*argv, "-nojackconnect")))
        {
            fprintf(stderr, "Pd compiled without JACK-support, ignoring '%s' flag\n", *argv);
            argc--; argv++;
        }
        else if (!strcmp(*argv, "-jackname"))
        {
            if (argc < 2)
                goto usage;
            fprintf(stderr, "Pd compiled without JACK-support, ignoring '%s' flag\n", *argv);
            argc -= 2; argv +=2;
        }
#endif
#ifdef USEAPI_PORTAUDIO
        else if (!strcmp(*argv, "-pa") || !strcmp(*argv, "-portaudio")
            || !strcmp(*argv, "-asio"))
        {
            as.a_api = API_PORTAUDIO;
            sys_mmio = 0;
            argc--; argv++;
        }
#else
        else if ((!strcmp(*argv, "-pa")) || (!strcmp(*argv, "-portaudio")))
        {
            fprintf(stderr, "Pd compiled without PortAudio-support, ignoring '%s' flag\n", *argv);
            argc--; argv++;
        }
        else if (!strcmp(*argv, "-asio"))
        {
            fprintf(stderr, "Pd compiled without ASIO-support, ignoring '%s' flag\n", *argv);
            argc -= 2; argv +=2;
        }
#endif
#ifdef USEAPI_MMIO
        else if (!strcmp(*argv, "-mmio"))
        {
            as.a_api = API_MMIO;
            sys_mmio = 1;
            argc--; argv++;
        }
#else
        else if (!strcmp(*argv, "-mmio"))
        {
            fprintf(stderr, "Pd compiled without MMIO-support, ignoring '%s' flag\n", *argv);
            argc--; argv++;
        }
#endif
#ifdef USEAPI_AUDIOUNIT
        else if (!strcmp(*argv, "-audiounit"))
        {
            as.a_api = API_AUDIOUNIT;
            argc--; argv++;
        }
#else
        else if (!strcmp(*argv, "-audiounit"))
        {
            fprintf(stderr, "Pd compiled without AudioUnit-support, ignoring '%s' flag\n", *argv);
            argc--; argv++;
        }
#endif
#ifdef USEAPI_ESD
        else if (!strcmp(*argv, "-esd"))
        {
            as.a_api = API_ESD;
            argc--; argv++;
        }
#else
        else if (!strcmp(*argv, "-esd"))
        {
            fprintf(stderr, "Pd compiled without ESD-support, ignoring '%s' flag\n", *argv);
            argc--; argv++;
        }
#endif
        else if (!strcmp(*argv, "-listdev"))
        {
            sys_listplease = 1;
            argc--; argv++;
        }
        else if (!strcmp(*argv, "-soundindev") ||
            !strcmp(*argv, "-audioindev"))
        {
            if (argc < 2 ||
                !sys_parsedevlist(&as.a_nindev, as.a_indevvec,
                    MAXAUDIOINDEV, argv[1]))
                        goto usage;
            argc -= 2; argv += 2;
        }
        else if (!strcmp(*argv, "-soundoutdev") ||
            !strcmp(*argv, "-audiooutdev"))
        {
            if (argc < 2 ||
                !sys_parsedevlist(&as.a_noutdev, as.a_outdevvec,
                    MAXAUDIOOUTDEV, argv[1]))
                        goto usage;
            argc -= 2; argv += 2;
        }
        else if ((!strcmp(*argv, "-sounddev") || !strcmp(*argv, "-audiodev")))
        {
            if (argc < 2 ||
                !sys_parsedevlist(&as.a_nindev, as.a_indevvec,
                    MAXAUDIOINDEV, argv[1]) ||
                !sys_parsedevlist(&as.a_noutdev, as.a_outdevvec,
                    MAXAUDIOOUTDEV, argv[1]))
                        goto usage;
            argc -= 2; argv += 2;
        }
        else if (!strcmp(*argv, "-audioaddindev"))
        {
            if (argc < 2)
                goto usage;

            if (as.a_nindev < 0)
                as.a_nindev = 0;
            if (as.a_nindev < MAXAUDIOINDEV)
            {
                int devn = sys_audiodevnametonumber(0, argv[1]);
                if (devn < 0)
                    fprintf(stderr, "Couldn't find audio input device: %s\n",
                        argv[1]);
                else as.a_indevvec[as.a_nindev++] = devn + 1;
            }
            else fprintf(stderr, "number of audio devices limited to %d\n",
                MAXAUDIOINDEV);
            argc -= 2; argv += 2;
        }
        else if (!strcmp(*argv, "-audioaddoutdev"))
        {
            if (argc < 2)
                goto usage;

            if (as.a_noutdev < 0)
                as.a_noutdev = 0;
            if (as.a_noutdev < MAXAUDIOINDEV)
            {
                int devn = sys_audiodevnametonumber(1, argv[1]);
                if (devn < 0)
                    fprintf(stderr, "Couldn't find audio output device: %s\n",
                        argv[1]);
                else as.a_outdevvec[as.a_noutdev++] = devn + 1;
            }
            else fprintf(stderr, "number of audio devices limited to %d\n",
                MAXAUDIOINDEV);
            argc -= 2; argv += 2;
        }
        else if (!strcmp(*argv, "-audioadddev"))
        {
            if (argc < 2)
                goto usage;

            if (as.a_nindev < 0)
                as.a_nindev = 0;
            if (as.a_noutdev < 0)
                as.a_noutdev = 0;
            if (as.a_nindev < MAXAUDIOINDEV && as.a_noutdev < MAXAUDIOINDEV)
            {
                int devn = sys_audiodevnametonumber(0, argv[1]);
                if (devn < 0)
                    fprintf(stderr, "Couldn't find audio input device: %s\n",
                        argv[1]);
                else as.a_indevvec[as.a_nindev++] = devn + 1;
                devn = sys_audiodevnametonumber(1, argv[1]);
                if (devn < 0)
                    fprintf(stderr, "Couldn't find audio output device: %s\n",
                        argv[1]);
                else as.a_outdevvec[as.a_noutdev++] = devn + 1;
            }
            else fprintf(stderr, "number of audio devices limited to %d",
                MAXAUDIOINDEV);
            argc -= 2; argv += 2;
        }
                /* MIDI flags */
        else if (!strcmp(*argv, "-nomidiin"))
        {
            sys_nmidiin = 0;
            argc--; argv++;
        }
        else if (!strcmp(*argv, "-nomidiout"))
        {
            sys_nmidiout = 0;
            argc--; argv++;
        }
        else if (!strcmp(*argv, "-nomidi"))
        {
            sys_nmidiin = sys_nmidiout = 0;
            argc--; argv++;
        }
        else if (!strcmp(*argv, "-midiindev"))
        {
            if (argc < 2)
                goto usage;

            sys_parsedevlist(&sys_nmidiin, sys_midiindevlist, MAXMIDIINDEV,
                argv[1]);
            if (!sys_nmidiin)
                goto usage;
            argc -= 2; argv += 2;
        }
        else if (!strcmp(*argv, "-midioutdev"))
        {
            if (argc < 2)
                goto usage;

            sys_parsedevlist(&sys_nmidiout, sys_midioutdevlist, MAXMIDIOUTDEV,
                argv[1]);
            if (!sys_nmidiout)
                goto usage;
            argc -= 2; argv += 2;
        }
        else if (!strcmp(*argv, "-mididev"))
        {
            if (argc < 2)
                goto usage;

            sys_parsedevlist(&sys_nmidiin, sys_midiindevlist, MAXMIDIINDEV,
                argv[1]);
            sys_parsedevlist(&sys_nmidiout, sys_midioutdevlist, MAXMIDIOUTDEV,
                argv[1]);
            if (!sys_nmidiout)
                goto usage;
            argc -= 2; argv += 2;
        }
        else if (!strcmp(*argv, "-midiaddindev"))
        {
            if (argc < 2)
                goto usage;

            if (sys_nmidiin < 0)
                sys_nmidiin = 0;
            if (sys_nmidiin < MAXMIDIINDEV)
            {
                int devn = sys_mididevnametonumber(0, argv[1]);
                if (devn < 0)
                    fprintf(stderr, "Couldn't find MIDI input device: %s\n",
                        argv[1]);
                else sys_midiindevlist[sys_nmidiin++] = devn + 1;
            }
            else fprintf(stderr, "number of MIDI devices limited to %d\n",
                MAXMIDIINDEV);
            argc -= 2; argv += 2;
        }
        else if (!strcmp(*argv, "-midiaddoutdev"))
        {
            if (argc < 2)
                goto usage;

            if (sys_nmidiout < 0)
                sys_nmidiout = 0;
            if (sys_nmidiout < MAXMIDIINDEV)
            {
                int devn = sys_mididevnametonumber(1, argv[1]);
                if (devn < 0)
                    fprintf(stderr, "Couldn't find MIDI output device: %s\n",
                        argv[1]);
                else sys_midioutdevlist[sys_nmidiout++] = devn + 1;
            }
            else fprintf(stderr, "number of MIDI devices limited to %d\n",
                MAXMIDIINDEV);
            argc -= 2; argv += 2;
        }
        else if (!strcmp(*argv, "-midiadddev"))
        {
            if (argc < 2)
                goto usage;

            if (sys_nmidiin < 0)
                sys_nmidiin = 0;
            if (sys_nmidiout < 0)
                sys_nmidiout = 0;
            if (sys_nmidiin < MAXMIDIINDEV && sys_nmidiout < MAXMIDIINDEV)
            {
                int devn = sys_mididevnametonumber(1, argv[1]);
                if (devn < 0)
                    fprintf(stderr, "Couldn't find MIDI output device: %s\n",
                        argv[1]);
                else sys_midioutdevlist[sys_nmidiin++] = devn + 1;
                devn = sys_mididevnametonumber(1, argv[1]);
                if (devn < 0)
                    fprintf(stderr, "Couldn't find MIDI output device: %s\n",
                        argv[1]);
                else sys_midioutdevlist[sys_nmidiout++] = devn + 1;
            }
            else fprintf(stderr, "number of MIDI devices limited to %d",
                MAXMIDIINDEV);
            argc -= 2; argv += 2;
        }
                /* other flags */
        else if (!strcmp(*argv, "-path"))
        {
            if (argc < 2)
                goto usage;
            STUFF->st_temppath =
                namelist_append_files(STUFF->st_temppath, argv[1]);
            argc -= 2; argv += 2;
        }
        else if (!strcmp(*argv, "-nostdpath"))
        {
            sys_usestdpath = 0;
            argc--; argv++;
        }
        else if (!strcmp(*argv, "-stdpath"))
        {
            sys_usestdpath = 1;
            argc--; argv++;
        }
        else if (!strcmp(*argv, "-helppath"))
        {
            if (argc < 2)
                goto usage;
            STUFF->st_helppath =
                namelist_append_files(STUFF->st_helppath, argv[1]);
            argc -= 2; argv += 2;
        }
        else if (!strcmp(*argv, "-open"))
        {
            if (argc < 2)
                goto usage;

            sys_openlist = namelist_append_files(sys_openlist, argv[1]);
            argc -= 2; argv += 2;
        }
        else if (!strcmp(*argv, "-lib"))
        {
            if (argc < 2)
                goto usage;

            STUFF->st_externlist =
                namelist_append_files(STUFF->st_externlist, argv[1]);
            argc -= 2; argv += 2;
        }
        else if ((!strcmp(*argv, "-font-size") || !strcmp(*argv, "-font")))
        {
            if (argc < 2)
                goto usage;

            sys_defaultfont = sys_nearestfontsize(atoi(argv[1]));
            argc -= 2;
            argv += 2;
        }
        else if ((!strcmp(*argv, "-font-face") || !strcmp(*argv, "-typeface")))
        {
            if (argc < 2)
                goto usage;

            strncpy(sys_font,*(argv+1),sizeof(sys_font)-1);
            sys_font[sizeof(sys_font)-1] = 0;
            argc -= 2;
            argv += 2;
        }
        else if (!strcmp(*argv, "-font-weight"))
        {
            if (argc < 2)
                goto usage;

            strncpy(sys_fontweight,*(argv+1),sizeof(sys_fontweight)-1);
            sys_fontweight[sizeof(sys_fontweight)-1] = 0;
            argc -= 2;
            argv += 2;
        }
        else if (!strcmp(*argv, "-verbose"))
        {
            sys_verbose++;
            argc--; argv++;
        }
        else if (!strcmp(*argv, "-noverbose"))
        {
            sys_verbose=0;
            argc--; argv++;
        }
        else if (!strcmp(*argv, "-version"))
        {
            sys_version = 1;
            argc--; argv++;
        }
        else if (!strcmp(*argv, "-d") && argc > 1 &&
            sscanf(argv[1], "%d", &sys_debuglevel) >= 1)
        {
            argc -= 2;
            argv += 2;
        }
        else if (!strcmp(*argv, "-loadbang"))
        {
            sys_noloadbang = 0;
            argc--; argv++;
        }
        else if (!strcmp(*argv, "-noloadbang"))
        {
            sys_noloadbang = 1;
            argc--; argv++;
        }
        else if (!strcmp(*argv, "-gui"))
        {
            sys_dontstartgui = 0;
            argc--; argv++;
        }
        else if (!strcmp(*argv, "-nogui"))
        {
            sys_dontstartgui = 1;
            argc--; argv++;
        }
        else if (!strcmp(*argv, "-guiport") && argc > 1 &&
            sscanf(argv[1], "%d", &sys_guisetportnumber) >= 1)
        {
            argc -= 2;
            argv += 2;
        }
        else if (!strcmp(*argv, "-nostderr"))
        {
            sys_printtostderr = 0;
            argc--; argv++;
        }
        else if (!strcmp(*argv, "-stderr"))
        {
            sys_printtostderr = 1;
            argc--; argv++;
        }
        else if (!strcmp(*argv, "-guicmd"))
        {
            if (argc < 2)
                goto usage;

            sys_guicmd = argv[1];
            argc -= 2; argv += 2;
        }
        else if (!strcmp(*argv, "-send"))
        {
            if (argc < 2)
                goto usage;

            sys_messagelist = namelist_append(sys_messagelist, argv[1], 1);
            argc -= 2; argv += 2;
        }
        else if (!strcmp(*argv, "-schedlib"))
        {
            if (argc < 2)
                goto usage;

            sys_externalschedlib = 1;
            strncpy(sys_externalschedlibname, argv[1],
                sizeof(sys_externalschedlibname) - 1);
#ifndef  __APPLE__
                /* no audio I/O please, unless overwritten by later args.
                This is to circumvent a problem running pd~ subprocesses
                with -nogui; they would open an audio device before pdsched.c
                could set the API to nothing.  For some reason though, on
                MACOSX this causes Pd to switch to JACK so we just give up
                and suppress the workaround there. */
            as.a_api = 0;
#endif
            argv += 2;
            argc -= 2;
        }
        else if (!strcmp(*argv, "-extraflags"))
        {
            if (argc < 2)
                goto usage;

            sys_extraflags = 1;
            strncpy(sys_extraflagsstring, argv[1],
                sizeof(sys_extraflagsstring) - 1);
            argv += 2;
            argc -= 2;
        }
        else if (!strcmp(*argv, "-batch"))
        {
            sys_batch = 1;
            argc--; argv++;
        }
        else if (!strcmp(*argv, "-nobatch"))
        {
            sys_batch = 0;
            argc--; argv++;
        }
        else if (!strcmp(*argv, "-autopatch"))
        {
            sys_noautopatch = 0;
            argc--; argv++;
        }
        else if (!strcmp(*argv, "-noautopatch"))
        {
            sys_noautopatch = 1;
            argc--; argv++;
        }
        else if (!strcmp(*argv, "-compatibility"))
        {
            float f;
            if (argc < 2)
                goto usage;

            if (sscanf(argv[1], "%f", &f) < 1)
                goto usage;
            pd_compatibilitylevel = 0.5 + 100. * f; /* e.g., 2.44 --> 244 */
            argv += 2;
            argc -= 2;
        }
#ifdef HAVE_UNISTD_H
        else if (!strcmp(*argv, "-rt") || !strcmp(*argv, "-realtime"))
        {
            sys_hipriority = 1;
            argc--; argv++;
        }
        else if (!strcmp(*argv, "-nrt") || !strcmp(*argv, "-nort") || !strcmp(*argv, "-norealtime"))
        {
            sys_hipriority = 0;
            argc--; argv++;
        }
#else
        else if (!strcmp(*argv, "-rt") || !strcmp(*argv, "-realtime")
                 || !strcmp(*argv, "-nrt") || !strcmp(*argv, "-nort")
                 || !strcmp(*argv, "-norealtime"))
        {
            fprintf(stderr, "Pd compiled without realtime priority-support, ignoring '%s' flag\n", *argv);
            argc--; argv++;
        }
#endif
        else if (!strcmp(*argv, "-sleep"))
        {
            sys_nosleep = 0;
            argc--; argv++;
        }
        else if (!strcmp(*argv, "-nosleep"))
        {
            sys_nosleep = 1;
            argc--; argv++;
        }
        else if (!strcmp(*argv, "-noprefs")) /* did this earlier */
            argc--, argv++;
        else if (!strcmp(*argv, "-prefsfile") && argc > 1) /* this too */
            argc -= 2, argv +=2;
        else
        {
        usage:
            sys_printusage();
            return (1);
        }
    }
    if (sys_batch)
        sys_dontstartgui = 1;
    if (sys_dontstartgui)
        sys_printtostderr = 1;
#ifdef _WIN32
    if (sys_printtostderr)
        /* we need to tell Windows to output UTF-8 */
        SetConsoleOutputCP(CP_UTF8);
#endif
    if (!sys_defaultfont)
        sys_defaultfont = DEFAULTFONT;
    for (; argc > 0; argc--, argv++)
        sys_openlist = namelist_append_files(sys_openlist, *argv);

    sys_set_audio_settings(&as);
    return (0);
}

int sys_getblksize(void)
{
    return (DEFDACBLKSIZE);
}

void sys_init_audio(void);

    /* stuff to do, once, after calling sys_argparse() -- which may itself
    be called more than once (first from "settings, second from .pdrc, then
    from command-line arguments */
static void sys_afterargparse(void)
{
    char sbuf[MAXPDSTRING];
    int i;
    t_audiosettings as;
    int nmidiindev = 0, midiindev[MAXMIDIINDEV];
    int nmidioutdev = 0, midioutdev[MAXMIDIOUTDEV];
            /* add "extra" library to path */
    strncpy(sbuf, sys_libdir->s_name, MAXPDSTRING-30);
    sbuf[MAXPDSTRING-30] = 0;
    strcat(sbuf, "/extra");
    sys_setextrapath(sbuf);
            /* add "doc/5.reference" library to helppath */
    strncpy(sbuf, sys_libdir->s_name, MAXPDSTRING-30);
    sbuf[MAXPDSTRING-30] = 0;
    strcat(sbuf, "/doc/5.reference");
    STUFF->st_helppath = namelist_append_files(STUFF->st_helppath, sbuf);

    for (i = 0; i < sys_nmidiin; i++)
        sys_midiindevlist[i]--;
    for (i = 0; i < sys_nmidiout; i++)
        sys_midioutdevlist[i]--;

    if (sys_listplease)
        sys_listdevs();

    sys_get_midi_params(&nmidiindev, midiindev, &nmidioutdev, midioutdev);
    if (sys_nmidiin >= 0)
    {
        nmidiindev = sys_nmidiin;
        for (i = 0; i < nmidiindev; i++)
            midiindev[i] = sys_midiindevlist[i];
    }
    if (sys_nmidiout >= 0)
    {
        nmidioutdev = sys_nmidiout;
        for (i = 0; i < nmidioutdev; i++)
            midioutdev[i] = sys_midioutdevlist[i];
    }
    sys_open_midi(nmidiindev, midiindev, nmidioutdev, midioutdev, 0);

    sys_init_audio();
}

static void sys_addreferencepath(void)
{
    char sbuf[MAXPDSTRING];
}

int sys_argparse(int argc, const char **argv);
static int string2args(const char * cmd, int * retArgc, const char *** retArgv);

void sys_doflags(void)
{
    int rcargc=0;
    const char**rcargv = NULL;
    int len;
    int rcode = 0;
    if (!sys_flags)
        sys_flags = &s_;
    len = (int)strlen(sys_flags->s_name);
    if (len > MAXPDSTRING)
    {
        pd_error(0, "flags: %s: too long", sys_flags->s_name);
        return;
    }
    rcode = string2args(sys_flags->s_name, &rcargc, &rcargv);
    if(rcode < 0) {
        pd_error(0, "error#%d while parsing flags", rcode);
        return;
    }

    if (sys_argparse(rcargc, rcargv))
        pd_error(0, "error parsing startup arguments");

    for(len=0; len<rcargc; len++)
        free((void*)rcargv[len]);
    free(rcargv);
}

/* undo pdtl_encodedialog.  This allows dialogs to send spaces, commas,
    dollars, and semis down here. */
t_symbol *sys_decodedialog(t_symbol *s)
{
    char buf[MAXPDSTRING];
    const char *sp = s->s_name;
    int i;
    if (*sp != '+')
        bug("sys_decodedialog: %s", sp);
    else sp++;
    for (i = 0; i < MAXPDSTRING-1; i++, sp++)
    {
        if (!sp[0])
            break;
        if (sp[0] == '+')
        {
            if (sp[1] == '_')
                buf[i] = ' ', sp++;
            else if (sp[1] == '+')
                buf[i] = '+', sp++;
            else if (sp[1] == 'c')
                buf[i] = ',', sp++;
            else if (sp[1] == 's')
                buf[i] = ';', sp++;
            else if (sp[1] == 'd')
                buf[i] = '$', sp++;
            else buf[i] = sp[0];
        }
        else buf[i] = sp[0];
    }
    buf[i] = 0;
    return (gensym(buf));
}

<<<<<<< HEAD

/* start the generic preference window */
void sys_gui_preferences(void);
void sys_gui_audiopreferences(void);
void sys_gui_midipreferences(void);
void glob_start_preference_dialog(t_pd *dummy, t_symbol*s)
{
    sys_gui_preferences();
    sys_gui_audiopreferences();
    sys_gui_midipreferences();
    sys_gui("::dialog_preferences::create\n");
}

=======
static void namelist2gui(const char*name, t_namelist*namelist)
{
    const size_t allocchunk = 32;
    int i;
    t_namelist *nl;

    size_t namesize = allocchunk;
    const char**names=(const char**)getbytes(namesize*sizeof(const char*));

    for (nl = namelist, i = 0; nl; nl = nl->nl_next, i++)
    {
        if(i>=namesize) {
            size_t newsize = namesize + allocchunk;
            const char**newnames = (const char**)resizebytes(
                names,
                namesize*sizeof(const char*),
                newsize*sizeof(const char*));
            if (!newnames)
                break;
            names = newnames;
            namesize = newsize;
        }
        names[i] = nl->nl_string;
    }
    pdgui_vmess("set", "rS",
              name,
              i, names);
    freebytes(names, namesize*sizeof(const char*));
}

    /* send the user-specified search path to pd-gui */
void sys_set_searchpath(void)
{
    namelist2gui("::sys_searchpath", STUFF->st_searchpath);
}

    /* send the temp paths from the commandline to pd-gui */
void sys_set_temppath(void)
{
    namelist2gui("::sys_temppath", STUFF->st_temppath);
}

    /* send the hard-coded search path to pd-gui */
void sys_set_extrapath(void)
{
    namelist2gui("::sys_staticpath", STUFF->st_staticpath);
}
>>>>>>> 4baa03e4

    /* start a search path dialog window */
void glob_start_path_dialog(t_pd *dummy)
{
<<<<<<< HEAD
    sys_gui_preferences();
    sys_vgui("pdtk_path_dialog .path_dialog %d %d\n", sys_usestdpath, sys_verbose);
=======
    sys_set_searchpath();
    pdgui_stub_vnew(
        &glob_pdobject,
        "pdtk_path_dialog", (void *)glob_start_path_dialog,
        "ii", sys_usestdpath, sys_verbose);
>>>>>>> 4baa03e4
}

    /* new values from dialog window */
void glob_path_dialog(t_pd *dummy, t_symbol *s, int argc, t_atom *argv)
{
    int i;
    namelist_free(STUFF->st_searchpath);
    STUFF->st_searchpath = 0;
    sys_usestdpath = atom_getfloatarg(0, argc, argv);
    sys_verbose = atom_getfloatarg(1, argc, argv);
    for (i = 0; i < argc-2; i++)
    {
        t_symbol *s = sys_decodedialog(atom_getsymbolarg(i+2, argc, argv));
        if (*s->s_name)
            STUFF->st_searchpath =
                namelist_append_files(STUFF->st_searchpath, s->s_name);
    }
}

    /* add one item to search path (intended for use by Deken plugin).
    if "saveit" is > 0, this also saves all settings,
    if "saveit" is < 0, the path is only added temporarily */
void glob_addtopath(t_pd *dummy, t_symbol *path, t_float saveit)
{
    int saveflag = (int)saveit;
    t_symbol *s = sys_decodedialog(path);
    if (*s->s_name)
    {
        if (saveflag < 0)
            STUFF->st_temppath =
                namelist_append_files(STUFF->st_temppath, s->s_name);
        else
            STUFF->st_searchpath =
                namelist_append_files(STUFF->st_searchpath, s->s_name);
        if (saveit > 0)
            sys_savepreferences(0);
    }
}

<<<<<<< HEAD
    /* start a startup dialog window */
void glob_start_startup_dialog(t_pd *dummy)
{
    char obuf[MAXPDSTRING];
    sys_gui_preferences();
    sys_vgui("pdtk_startup_dialog .startup_dialog %d {%s}\n", sys_defeatrt,
        (sys_flags? pdgui_strnescape(obuf, MAXPDSTRING, sys_flags->s_name, 0) : ""));
=======
    /* set the global list vars for startup libraries and flags */
void sys_set_startup(void)
{
    int i;
    t_namelist *nl;
    char obuf[MAXPDSTRING];

    pdgui_vmess("set", "rs", "::startup_flags", (sys_flags ? sys_flags->s_name : ""));

    namelist2gui("::startup_libraries", STUFF->st_externlist);
}

    /* start a startup dialog window */
void glob_start_startup_dialog(t_pd *dummy)
{
    sys_set_startup();
    pdgui_stub_vnew(
        &glob_pdobject,
        "pdtk_startup_dialog", (void *)glob_start_path_dialog,
        "is", sys_defeatrt, sys_flags?sys_flags->s_name:"");
>>>>>>> 4baa03e4
}

    /* new values from dialog window */
void glob_startup_dialog(t_pd *dummy, t_symbol *s, int argc, t_atom *argv)
{
    int i;
    namelist_free(STUFF->st_externlist);
    STUFF->st_externlist = 0;
    sys_defeatrt = atom_getfloatarg(0, argc, argv);
    sys_flags = sys_decodedialog(atom_getsymbolarg(1, argc, argv));
    for (i = 0; i < argc-2; i++)
    {
        t_symbol *s = sys_decodedialog(atom_getsymbolarg(i+2, argc, argv));
        if (*s->s_name)
            STUFF->st_externlist =
                namelist_append_files(STUFF->st_externlist, s->s_name);
    }
}


/*
 * the following string2args function is based on from sash-3.8 (the StandAlone SHell)
 * Copyright (c) 2014 by David I. Bell
 * Permission is granted to use, distribute, or modify this source,
 * provided that this copyright notice remains intact.
 */
#define	isBlank(ch)	(((ch) == ' ') || ((ch) == '\t'))
int string2args(const char * cmd, int * retArgc, const char *** retArgv)
{
    int errCode = 1;
    int len = strlen(cmd), argCount = 0;
    char strings[MAXPDSTRING], *cp;
    const char **argTable = 0, **newArgTable;

    if(retArgc) *retArgc = 0;
    if(retArgv) *retArgv = NULL;

        /*
         * Copy the command string into a buffer that we can modify,
         * reallocating it if necessary.
         */
    if(len >= MAXPDSTRING) {
        errCode = 1; goto ouch;
    }
    memset(strings, 0, MAXPDSTRING);
    memcpy(strings, cmd, len);
    cp = strings;

        /* Keep parsing the command string as long as there are any arguments left. */
    while (*cp) {
        const char *cpIn = cp;
        char *cpOut = cp, *argument;
        int quote = '\0';

            /*
             * Loop over the string collecting the next argument while
             * looking for quoted strings or quoted characters.
             */
        while (*cp) {
            int ch = *cp++;

                /* If we are not in a quote and we see a blank then this argument is done. */
            if (isBlank(ch) && (quote == '\0'))
                break;

                /* If we see a backslash then accept the next character no matter what it is. */
            if (ch == '\\') {
                ch = *cp++;
                if (ch == '\0') { /* but only if there is a next char */
                    errCode = 10; goto ouch;
                }
                *cpOut++ = ch;
                continue;
            }

                /* If we were in a quote and we saw the same quote character again then the quote is done. */
            if (ch == quote) {
                quote = '\0';
                continue;
            }

                /* If we weren't in a quote and we see either type of quote character,
                 * then remember that we are now inside of a quote. */
            if ((quote == '\0') && ((ch == '\'') || (ch == '"')))  {
                quote = ch;
                continue;
            }

                /* Store the character. */
            *cpOut++ = ch;
        }

        if (quote) { /* Unmatched quote character */
            errCode = 11; goto ouch;
        }

            /*
             * Null terminate the argument if it had shrunk, and then
             * skip over all blanks to the next argument, nulling them
             * out too.
             */
        if (cp != cpOut)
            *cpOut = '\0';
        while (isBlank(*cp))
            *cp++ = '\0';

        if (!(argument = calloc(1+cpOut-cpIn, 1))) {
            errCode = 22; goto ouch;
        }
        memcpy(argument, cpIn, cpOut-cpIn);

            /* Now reallocate the argument table to hold the argument, add add it. */
        if (!(newArgTable = (const char **) realloc(argTable, (sizeof(const char *) * (argCount + 1))))) {
            free(argument);
            errCode= 23; goto ouch;
        } else argTable = newArgTable;

        argTable[argCount] = argument;

        argCount++;
    }

        /*
         * Null terminate the argument list and return it.
         */
    if (!(newArgTable = (const char **) realloc(argTable, (sizeof(const char *) * (argCount + 1))))) {
        errCode = 23; goto ouch;
    } else argTable = newArgTable;

    argTable[argCount] = NULL;

    if(retArgc) *retArgc = argCount;
    if(retArgv)
        *retArgv = argTable;
    else
        free(argTable);
    return argCount;

 ouch:
    free(argTable);
    return -errCode;
}<|MERGE_RESOLUTION|>--- conflicted
+++ resolved
@@ -1513,7 +1513,6 @@
     return (gensym(buf));
 }
 
-<<<<<<< HEAD
 
 /* start the generic preference window */
 void sys_gui_preferences(void);
@@ -1524,72 +1523,18 @@
     sys_gui_preferences();
     sys_gui_audiopreferences();
     sys_gui_midipreferences();
-    sys_gui("::dialog_preferences::create\n");
-}
-
-=======
-static void namelist2gui(const char*name, t_namelist*namelist)
-{
-    const size_t allocchunk = 32;
-    int i;
-    t_namelist *nl;
-
-    size_t namesize = allocchunk;
-    const char**names=(const char**)getbytes(namesize*sizeof(const char*));
-
-    for (nl = namelist, i = 0; nl; nl = nl->nl_next, i++)
-    {
-        if(i>=namesize) {
-            size_t newsize = namesize + allocchunk;
-            const char**newnames = (const char**)resizebytes(
-                names,
-                namesize*sizeof(const char*),
-                newsize*sizeof(const char*));
-            if (!newnames)
-                break;
-            names = newnames;
-            namesize = newsize;
-        }
-        names[i] = nl->nl_string;
-    }
-    pdgui_vmess("set", "rS",
-              name,
-              i, names);
-    freebytes(names, namesize*sizeof(const char*));
-}
-
-    /* send the user-specified search path to pd-gui */
-void sys_set_searchpath(void)
-{
-    namelist2gui("::sys_searchpath", STUFF->st_searchpath);
-}
-
-    /* send the temp paths from the commandline to pd-gui */
-void sys_set_temppath(void)
-{
-    namelist2gui("::sys_temppath", STUFF->st_temppath);
-}
-
-    /* send the hard-coded search path to pd-gui */
-void sys_set_extrapath(void)
-{
-    namelist2gui("::sys_staticpath", STUFF->st_staticpath);
-}
->>>>>>> 4baa03e4
+    pdgui_vmess("::dialog_preferences::create", "");
+}
+
 
     /* start a search path dialog window */
 void glob_start_path_dialog(t_pd *dummy)
 {
-<<<<<<< HEAD
     sys_gui_preferences();
-    sys_vgui("pdtk_path_dialog .path_dialog %d %d\n", sys_usestdpath, sys_verbose);
-=======
-    sys_set_searchpath();
     pdgui_stub_vnew(
         &glob_pdobject,
         "pdtk_path_dialog", (void *)glob_start_path_dialog,
         "ii", sys_usestdpath, sys_verbose);
->>>>>>> 4baa03e4
 }
 
     /* new values from dialog window */
@@ -1629,36 +1574,14 @@
     }
 }
 
-<<<<<<< HEAD
     /* start a startup dialog window */
 void glob_start_startup_dialog(t_pd *dummy)
 {
-    char obuf[MAXPDSTRING];
     sys_gui_preferences();
-    sys_vgui("pdtk_startup_dialog .startup_dialog %d {%s}\n", sys_defeatrt,
-        (sys_flags? pdgui_strnescape(obuf, MAXPDSTRING, sys_flags->s_name, 0) : ""));
-=======
-    /* set the global list vars for startup libraries and flags */
-void sys_set_startup(void)
-{
-    int i;
-    t_namelist *nl;
-    char obuf[MAXPDSTRING];
-
-    pdgui_vmess("set", "rs", "::startup_flags", (sys_flags ? sys_flags->s_name : ""));
-
-    namelist2gui("::startup_libraries", STUFF->st_externlist);
-}
-
-    /* start a startup dialog window */
-void glob_start_startup_dialog(t_pd *dummy)
-{
-    sys_set_startup();
     pdgui_stub_vnew(
         &glob_pdobject,
         "pdtk_startup_dialog", (void *)glob_start_path_dialog,
-        "is", sys_defeatrt, sys_flags?sys_flags->s_name:"");
->>>>>>> 4baa03e4
+        "is", sys_defeatrt, sys_flags?sys_flags->s_name:"");    
 }
 
     /* new values from dialog window */
