/* Copyright (c) 1997-1999 Miller Puckette and others.
* For information on usage and redistribution, and for a DISCLAIMER OF ALL
* WARRANTIES, see the file, "LICENSE.txt," in this distribution.  */

/* Clock functions (which should move, but where?) and MIDI queueing */

#include "m_pd.h"
#include "s_stuff.h"
#include "m_imp.h"
#ifdef HAVE_UNISTD_H
#include <unistd.h>
#include <sys/time.h>
#ifdef HAVE_BSTRING_H
#include <bstring.h>
#endif
#endif
#ifdef _WIN32
#include <winsock.h>
#include <sys/types.h>
#include <sys/timeb.h>
#include <wtypes.h>
#endif
#include <string.h>
#include <stdio.h>

/* channel voice messages */     /* dec, # */
#define MIDI_NOTEOFF        0x80 /* 128, 2 */
#define MIDI_NOTEON         0x90 /* 144, 2 */
#define MIDI_POLYAFTERTOUCH 0xa0 /* 160, 2 (aka key pressure) */
#define MIDI_CONTROLCHANGE  0xb0 /* 176, 2 */
#define MIDI_PROGRAMCHANGE  0xc0 /* 192, 1 */
#define MIDI_AFTERTOUCH     0xd0 /* 208, 1 (aka channel pressure) */
#define MIDI_PITCHBEND      0xe0 /* 224, 2 */

/* system common messages */
#define MIDI_SYSEX          0xf0 /* 240, N (until MIDI_SYSEXEND) */
#define MIDI_TIMECODE       0xf1 /* 241, 1 */
#define MIDI_SONGPOS        0xf2 /* 242, 2 */
#define MIDI_SONGSELECT     0xf3 /* 243, 1 */
#define MIDI_RESERVED1      0xf4 /* 244, ? */
#define MIDI_RESERVED2      0xf5 /* 245, ? */
#define MIDI_TUNEREQUEST    0xf6 /* 246, 0 */
#define MIDI_SYSEXEND       0xf7 /* 247, 0 */

/* realtime messages */
#define MIDI_CLOCK          0xf8 /* 248, 0 */
//      MIDI_RESERVED3      0xf9 /* 249, ? */
#define MIDI_START          0xfa /* 250, 0 */
#define MIDI_CONTINUE       0xfb /* 251, 0 */
#define MIDI_STOP           0xfc /* 252, 0 */
//      MIDI_RESERVED4      0xfd /* 253, ? */
#define MIDI_ACTIVESENSING  0xfe /* 254, 0 */
#define MIDI_SYSTEMRESET    0xff /* 255, 0 */

typedef struct _midiqelem
{
    double q_time;
    int q_portno;
    unsigned char q_onebyte;
    unsigned char q_byte1;
    unsigned char q_byte2;
    unsigned char q_byte3;
} t_midiqelem;

#define MIDIQSIZE 1024

t_midiqelem midi_outqueue[MIDIQSIZE];
int midi_outhead, midi_outtail;
t_midiqelem midi_inqueue[MIDIQSIZE];
int midi_inhead, midi_intail;
static double sys_midiinittime;
#define API_DEFAULTMIDI 0

#if (defined USEAPI_ALSA) && (defined USEAPI_MIDIDUMMY)
        /* if the only available MIDI-backend is ALSA, choose that */
# define FORCEAPI_ALSA
#endif


int sys_midiapi =
#ifdef FORCEAPI_ALSA
    API_ALSA
#else
    API_DEFAULTMIDI
#endif
    ;

    /* this is our current estimate for at what "system" real time the
    current logical time's output should occur. */
static double sys_dactimeminusrealtime;
    /* same for input, should be scheduler advance earlier. */
static double sys_adctimeminusrealtime;

static double sys_newdactimeminusrealtime = -1e20;
static double sys_newadctimeminusrealtime = -1e20;
static double sys_whenupdate;

void sys_initmidiqueue(void)
{
    sys_midiinittime = clock_getlogicaltime();
    sys_dactimeminusrealtime = sys_adctimeminusrealtime = 0;
}

    /* this is called from the OS dependent code from time to time when we
    think we know the delay (outbuftime) in seconds, at which the last-output
    audio sample will go out the door. */
static void sys_setmiditimediff(double inbuftime, double outbuftime)
{
    double dactimeminusrealtime =
        .001 * clock_gettimesince(sys_midiinittime)
            - outbuftime - sys_getrealtime();
    double adctimeminusrealtime =
        .001 * clock_gettimesince(sys_midiinittime)
            + inbuftime - sys_getrealtime();
    if (dactimeminusrealtime > sys_newdactimeminusrealtime)
        sys_newdactimeminusrealtime = dactimeminusrealtime;
    if (adctimeminusrealtime > sys_newadctimeminusrealtime)
        sys_newadctimeminusrealtime = adctimeminusrealtime;
    if (sys_getrealtime() > sys_whenupdate)
    {
        sys_dactimeminusrealtime = sys_newdactimeminusrealtime;
        sys_adctimeminusrealtime = sys_newadctimeminusrealtime;
        sys_newdactimeminusrealtime = -1e20;
        sys_newadctimeminusrealtime = -1e20;
        sys_whenupdate = sys_getrealtime() + 1;
    }
}

    /* return the logical time of the DAC sample we believe is currently
    going out, based on how much "system time" has elapsed since the
    last time sys_setmiditimediff got called. */
static double sys_getmidioutrealtime(void)
{
    return (sys_getrealtime() + sys_dactimeminusrealtime);
}

static double sys_getmidiinrealtime(void)
{
    return (sys_getrealtime() + sys_adctimeminusrealtime);
}

static void sys_putnext(void)
{
    int portno = midi_outqueue[midi_outtail].q_portno;
#ifdef USEAPI_ALSA
    if (sys_midiapi == API_ALSA)
      {
        if (midi_outqueue[midi_outtail].q_onebyte)
          sys_alsa_putmidibyte(portno, midi_outqueue[midi_outtail].q_byte1);
        else sys_alsa_putmidimess(portno, midi_outqueue[midi_outtail].q_byte1,
                             midi_outqueue[midi_outtail].q_byte2,
                             midi_outqueue[midi_outtail].q_byte3);
      }
    else
#endif /* ALSA */
      {
        if (midi_outqueue[midi_outtail].q_onebyte)
          sys_putmidibyte(portno, midi_outqueue[midi_outtail].q_byte1);
        else sys_putmidimess(portno, midi_outqueue[midi_outtail].q_byte1,
                             midi_outqueue[midi_outtail].q_byte2,
                             midi_outqueue[midi_outtail].q_byte3);
      }
    midi_outtail  = (midi_outtail + 1 == MIDIQSIZE ? 0 : midi_outtail + 1);
}

/*  #define TEST_DEJITTER */

void sys_pollmidioutqueue(void)
{
#ifdef TEST_DEJITTER
    static int db = 0;
#endif
    double midirealtime = sys_getmidioutrealtime();
#ifdef TEST_DEJITTER
    if (midi_outhead == midi_outtail)
        db = 0;
#endif
    while (midi_outhead != midi_outtail)
    {
#ifdef TEST_DEJITTER
        if (!db)
        {
            post("out: del %f, midiRT %f logicaltime %f, RT %f dacminusRT %f",
                (midi_outqueue[midi_outtail].q_time - midirealtime),
                    midirealtime, .001 * clock_gettimesince(sys_midiinittime),
                        sys_getrealtime(), sys_dactimeminusrealtime);
            db = 1;
        }
#endif
        if (midi_outqueue[midi_outtail].q_time <= midirealtime)
            sys_putnext();
        else break;
    }
}

/* ------------------------- MIDI output queue handling ------------------ */

static void sys_queuemidimess(int portno, int onebyte, int a, int b, int c)
{
    t_midiqelem *midiqelem;
    int newhead = midi_outhead +1;
    if (newhead == MIDIQSIZE)
        newhead = 0;
            /* if FIFO is full flush an element to make room */
    if (newhead == midi_outtail)
        sys_putnext();
    midi_outqueue[midi_outhead].q_portno = portno;
    midi_outqueue[midi_outhead].q_onebyte = onebyte;
    midi_outqueue[midi_outhead].q_byte1 = a;
    midi_outqueue[midi_outhead].q_byte2 = b;
    midi_outqueue[midi_outhead].q_byte3 = c;
    midi_outqueue[midi_outhead].q_time =
        .001 * clock_gettimesince(sys_midiinittime);
    midi_outhead = newhead;
    sys_pollmidioutqueue();
}

void outmidi_noteon(int portno, int channel, int pitch, int velo)
{
    if (pitch < 0) pitch = 0;
    else if (pitch > 127) pitch = 127;
    if (velo < 0) velo = 0;
    else if (velo > 127) velo = 127;
    sys_queuemidimess(portno, 0, MIDI_NOTEON + (channel & 0xf), pitch, velo);
}

void outmidi_controlchange(int portno, int channel, int ctl, int value)
{
    if (ctl < 0) ctl = 0;
    else if (ctl > 127) ctl = 127;
    if (value < 0) value = 0;
    else if (value > 127) value = 127;
    sys_queuemidimess(portno, 0, MIDI_CONTROLCHANGE + (channel & 0xf),
        ctl, value);
}

void outmidi_programchange(int portno, int channel, int value)
{
    if (value < 0) value = 0;
    else if (value > 127) value = 127;
    sys_queuemidimess(portno, 0,
        MIDI_PROGRAMCHANGE + (channel & 0xf), value, 0);
}

void outmidi_pitchbend(int portno, int channel, int value)
{
    if (value < 0) value = 0;
    else if (value > 16383) value = 16383;
    sys_queuemidimess(portno, 0, MIDI_PITCHBEND + (channel & 0xf),
        (value & 127), ((value>>7) & 127));
}

void outmidi_aftertouch(int portno, int channel, int value)
{
    if (value < 0) value = 0;
    else if (value > 127) value = 127;
    sys_queuemidimess(portno, 0, MIDI_AFTERTOUCH + (channel & 0xf), value, 0);
}

void outmidi_polyaftertouch(int portno, int channel, int pitch, int value)
{
    if (pitch < 0) pitch = 0;
    else if (pitch > 127) pitch = 127;
    if (value < 0) value = 0;
    else if (value > 127) value = 127;
    sys_queuemidimess(portno, 0, MIDI_POLYAFTERTOUCH + (channel & 0xf),
        pitch, value);
}

void outmidi_byte(int portno, int value)
{
#ifdef USEAPI_ALSA
  if (sys_midiapi == API_ALSA)
    {
      sys_alsa_putmidibyte(portno, value);
    }
  else
#endif
    {
      sys_putmidibyte(portno, value);
    }
}

/* ------------------------- MIDI input queue handling ------------------ */
typedef struct midiparser
{
    int mp_status;   /* current status byte */
    int mp_gotbyte1; /* do we have a second data byte? */
    int mp_byte1;    /* second data byte */
} t_midiparser;

    /* functions in x_midi.c */
void inmidi_realtimein(int portno, int cmd);
void inmidi_byte(int portno, int byte);
void inmidi_sysex(int portno, int byte);
void inmidi_noteon(int portno, int channel, int pitch, int velo);
void inmidi_controlchange(int portno, int channel, int ctlnumber, int value);
void inmidi_programchange(int portno, int channel, int value);
void inmidi_pitchbend(int portno, int channel, int value);
void inmidi_aftertouch(int portno, int channel, int value);
void inmidi_polyaftertouch(int portno, int channel, int pitch, int value);

static void sys_dispatchnextmidiin(void)
{
    static t_midiparser parser[MAXMIDIINDEV], *parserp;
    int portno = midi_inqueue[midi_intail].q_portno,
        byte = midi_inqueue[midi_intail].q_byte1;
    if (!midi_inqueue[midi_intail].q_onebyte)
        bug("sys_dispatchnextmidiin");
    if (portno < 0 || portno >= MAXMIDIINDEV)
        bug("sys_dispatchnextmidiin 2");
    parserp = parser + portno;
    outlet_setstacklim();

    if (byte >= MIDI_CLOCK)
    {
        /* realtime message */
        inmidi_realtimein(portno, byte);
    }
    else
    {
        if (byte & 0x80)
        {
            /* status byte */
            inmidi_byte(portno, byte);
            if (byte == MIDI_TUNEREQUEST || byte == MIDI_RESERVED1 ||
                byte == MIDI_RESERVED2)
            {
                /* system messages clear running status,
                   rest are handled in the data byte section below */
                parserp->mp_status = 0;
            }
            else if (byte == MIDI_SYSEX)
            {
                inmidi_sysex(portno, byte);
                parserp->mp_status = byte;
            }
            else if (byte == MIDI_SYSEXEND)
            {
                inmidi_sysex(portno, byte);
                parserp->mp_status = 0;
            }
            else
            {
                /* channel message or system message not handled here */
                parserp->mp_status = byte;
            }
            parserp->mp_gotbyte1 = 0;
        }
        else if (parserp->mp_status < MIDI_NOTEOFF)
        {
            /* running status w/out prev status byte or other invalid message */
            pd_error(0, "dropping unexpected MIDI byte %02X", byte);
        }
        else
        {
            int status, chan, byte1, gotbyte1;
            /* data byte */
            inmidi_byte(portno, byte);
            status = (parserp->mp_status >= MIDI_SYSEX ?
                parserp->mp_status : (parserp->mp_status & 0xf0));
            chan = (parserp->mp_status & 0x0f);
            byte1 = parserp->mp_byte1;
            gotbyte1 = parserp->mp_gotbyte1;
            switch (status)
            {
                case MIDI_NOTEOFF:
                    if (gotbyte1)
                        inmidi_noteon(portno, chan, byte1, 0),
                            parserp->mp_gotbyte1 = 0;
                    else parserp->mp_byte1 = byte, parserp->mp_gotbyte1 = 1;
                    break;
                case MIDI_NOTEON:
                    if (gotbyte1)
                        inmidi_noteon(portno, chan, byte1, byte),
                            parserp->mp_gotbyte1 = 0;
                    else parserp->mp_byte1 = byte, parserp->mp_gotbyte1 = 1;
                    break;
                case MIDI_POLYAFTERTOUCH:
                    if (gotbyte1)
                        inmidi_polyaftertouch(portno, chan, byte1, byte),
                            parserp->mp_gotbyte1 = 0;
                    else parserp->mp_byte1 = byte, parserp->mp_gotbyte1 = 1;
                    break;
                case MIDI_CONTROLCHANGE:
                    if (gotbyte1)
                        inmidi_controlchange(portno, chan, byte1, byte),
                            parserp->mp_gotbyte1 = 0;
                    else parserp->mp_byte1 = byte, parserp->mp_gotbyte1 = 1;
                    break;
                case MIDI_PROGRAMCHANGE:
                    inmidi_programchange(portno, chan, byte);
                    break;
                case MIDI_AFTERTOUCH:
                    inmidi_aftertouch(portno, chan, byte);
                    break;
                case MIDI_PITCHBEND:
                    if (gotbyte1)
                        inmidi_pitchbend(portno, chan, ((byte << 7) + byte1)),
                            parserp->mp_gotbyte1 = 0;
                    else parserp->mp_byte1 = byte, parserp->mp_gotbyte1 = 1;
                    break;
                case MIDI_SYSEX:
                    inmidi_sysex(portno, byte);
                    break;

                    /* We'll need another status byte before letting MIDI in
                       again (no running status across "system" messages). */
                case MIDI_TIMECODE:
                    parserp->mp_status = 0;
                    break;
                case MIDI_SONGPOS:
                    if (gotbyte1)
                        parserp->mp_gotbyte1 = 0, parserp->mp_status = 0;
                    else parserp->mp_byte1 = byte, parserp->mp_gotbyte1 = 1;
                    break;
                case MIDI_SONGSELECT:
                    parserp->mp_status = 0;
                    break;
            }
        }
    }
    midi_intail = (midi_intail + 1 == MIDIQSIZE ? 0 : midi_intail + 1);
}

void sys_pollmidiinqueue(void)
{
#ifdef TEST_DEJITTER
    static int db = 0;
#endif
    double logicaltime = .001 * clock_gettimesince(sys_midiinittime);
#ifdef TEST_DEJITTER
    if (midi_inhead == midi_intail)
        db = 0;
#endif
    while (midi_inhead != midi_intail)
    {
#ifdef TEST_DEJITTER
        if (!db)
        {
            post("in del %f, logicaltime %f, RT %f adcminusRT %f",
                (midi_inqueue[midi_intail].q_time - logicaltime),
                    logicaltime, sys_getrealtime(), sys_adctimeminusrealtime);
            db = 1;
        }
#endif
#if 0
        if (midi_inqueue[midi_intail].q_time <= logicaltime - 0.007)
            post("late %f",
                1000 * (logicaltime - midi_inqueue[midi_intail].q_time));
#endif
        if (midi_inqueue[midi_intail].q_time <= logicaltime)
        {
#if 0
            post("diff %f",
                1000* (logicaltime - midi_inqueue[midi_intail].q_time));
#endif
            sys_dispatchnextmidiin();
        }
        else break;
    }
}

    /* this should be called from the system dependent MIDI code when a byte
    comes in, as a result of our calling sys_poll_midi.  We stick it on a
    timetag queue and dispatch it at the appropriate logical time. */
void sys_midibytein(int portno, int byte)
{
    static int warned = 0;
    t_midiqelem *midiqelem;
    int newhead = midi_inhead +1;
    if (newhead == MIDIQSIZE)
        newhead = 0;
            /* if FIFO is full flush an element to make room */
    if (newhead == midi_intail)
    {
        if (!warned)
        {
            post("warning: MIDI timing FIFO overflowed");
            warned = 1;
        }
        sys_dispatchnextmidiin();
    }
    midi_inqueue[midi_inhead].q_portno = portno;
    midi_inqueue[midi_inhead].q_onebyte = 1;
    midi_inqueue[midi_inhead].q_byte1 = byte;
    midi_inqueue[midi_inhead].q_time = sys_getmidiinrealtime();
    midi_inhead = newhead;
    sys_pollmidiinqueue();
}

void sys_pollmidiqueue(void)
{
    sys_setmiditimediff(0, 1e-6 * sys_schedadvance);
#ifdef USEAPI_ALSA
      if (sys_midiapi == API_ALSA)
        sys_alsa_poll_midi();
      else
#endif /* ALSA */
    sys_poll_midi();    /* OS dependent poll for MIDI input */
    sys_pollmidioutqueue();
    sys_pollmidiinqueue();
}

/******************** dialog window and device listing ********************/

#define MAXNDEV 128
#define DEVDESCSIZE 1024

#define DEVONSET 1  /* To agree with command line flags, normally start at 1 */


#ifdef USEAPI_ALSA
void midi_alsa_init(void);
#endif
#ifdef USEAPI_OSS
void midi_oss_init(void);
#endif

    /* last requested parameters */
static int midi_nmidiindev;
static int midi_midiindev[MAXMIDIINDEV];
static char midi_indevnames[MAXMIDIINDEV * DEVDESCSIZE];
static int midi_nmidioutdev;
static int midi_midioutdev[MAXMIDIOUTDEV];
static char midi_outdevnames[MAXMIDIINDEV * DEVDESCSIZE];

void sys_get_midi_apis(char *buf)
{
    int n = 0;
    strcpy(buf, "{ ");
#ifdef USEAPI_OSS
    sprintf(buf + strlen(buf), "{OSS-MIDI %d} ", API_DEFAULTMIDI); n++;
#endif
#ifdef USEAPI_ALSA
    sprintf(buf + strlen(buf), "{ALSA-MIDI %d} ", API_ALSA); n++;
#endif
    strcat(buf, "}");
        /* then again, if only one API (or none) we don't offer any choice. */
    if (n < 2)
        strcpy(buf, "{}");
}

void sys_get_midi_params(int *pnmidiindev, int *pmidiindev,
    int *pnmidioutdev, int *pmidioutdev)
{
    int i, devn;
    *pnmidiindev = midi_nmidiindev;
    for (i = 0; i < midi_nmidiindev; i++)
    {
        if ((devn = sys_mididevnametonumber(0,
            &midi_indevnames[i * DEVDESCSIZE])) >= 0)
                pmidiindev[i] = devn;
        else pmidiindev[i] = midi_midiindev[i];
    }
    *pnmidioutdev = midi_nmidioutdev;
    for (i = 0; i < midi_nmidioutdev; i++)
    {
        if ((devn = sys_mididevnametonumber(1,
            &midi_outdevnames[i * DEVDESCSIZE])) >= 0)
                pmidioutdev[i] = devn;
        else pmidioutdev[i] = midi_midioutdev[i];
    }
}

static void sys_save_midi_params(
    int nmidiindev, int *midiindev,
    int nmidioutdev, int *midioutdev)
{
    int i;
    midi_nmidiindev = nmidiindev;
    for (i = 0; i < nmidiindev; i++)
    {
        midi_midiindev[i] = midiindev[i];
        sys_mididevnumbertoname(0, midiindev[i],
            &midi_indevnames[i * DEVDESCSIZE], DEVDESCSIZE);
    }
    midi_nmidioutdev = nmidioutdev;
    for (i = 0; i < nmidioutdev; i++)
    {
        midi_midioutdev[i] = midioutdev[i];
        sys_mididevnumbertoname(1, midioutdev[i],
            &midi_outdevnames[i * DEVDESCSIZE], DEVDESCSIZE);
    }
}

void sys_open_midi(int nmidiindev, int *midiindev,
    int nmidioutdev, int *midioutdev, int enable)
{
    if (enable)
    {
#ifdef USEAPI_ALSA
        midi_alsa_init();
#endif
#ifdef USEAPI_OSS
        midi_oss_init();
#endif
#ifdef USEAPI_ALSA
        if (sys_midiapi == API_ALSA)
            sys_alsa_do_open_midi(nmidiindev, midiindev, nmidioutdev, midioutdev);
        else
#endif /* ALSA */
            sys_do_open_midi(nmidiindev, midiindev, nmidioutdev, midioutdev);
    }
    sys_save_midi_params(nmidiindev, midiindev,
        nmidioutdev, midioutdev);

    pdgui_vmess("set", "ri", "pd_whichmidiapi", sys_midiapi);

}

    /* open midi using whatever parameters were last used */
void sys_reopen_midi(void)
{
    int nmidiindev, midiindev[MAXMIDIINDEV];
    int nmidioutdev, midioutdev[MAXMIDIOUTDEV];
    sys_get_midi_params(&nmidiindev, midiindev, &nmidioutdev, midioutdev);
    sys_open_midi(nmidiindev, midiindev, nmidioutdev, midioutdev, 1);
}

void sys_listmididevs(void)
{
    char indevlist[MAXNDEV*DEVDESCSIZE], outdevlist[MAXNDEV*DEVDESCSIZE];
    int nindevs = 0, noutdevs = 0, i;

    sys_get_midi_devs(indevlist, &nindevs, outdevlist, &noutdevs,
        MAXNDEV, DEVDESCSIZE);

    if (!nindevs)
        post("no MIDI input devices found");
    else
    {
        post("MIDI input devices:");
        for (i = 0; i < nindevs; i++)
            post("%d. %s", i+1, indevlist + i * DEVDESCSIZE);
    }
    if (!noutdevs)
        post("no MIDI output devices found");
    else
    {
        post("MIDI output devices:");
        for (i = 0; i < noutdevs; i++)
            post("%d. %s", i+DEVONSET, outdevlist + i * DEVDESCSIZE);
    }
}

void sys_set_midi_api(int which)
{
    switch (which) {
#ifdef USEAPI_ALSA
    case(API_ALSA): break;
#endif
#ifndef FORCEAPI_ALSA
    case(API_DEFAULTMIDI): break;
#endif
    default:
        logpost(NULL, PD_VERBOSE, "ignoring unknown MIDI API %d", which);
        return;
    }

    sys_midiapi = which;
    logpost(NULL, PD_VERBOSE, "sys_midiapi %d", sys_midiapi);
}

void glob_midi_properties(t_pd *dummy, t_floatarg flongform);
void midi_alsa_setndevs(int in, int out);

void glob_midi_setapi(void *dummy, t_floatarg f)
{
    int newapi = f;
    if (newapi != sys_midiapi)
    {
#ifdef USEAPI_ALSA
        if (sys_midiapi == API_ALSA)
            sys_alsa_close_midi();
        else
#endif
              sys_close_midi();
        sys_midiapi = newapi;
        sys_reopen_midi();
    }
#ifdef USEAPI_ALSA
    midi_alsa_setndevs(midi_nmidiindev, midi_nmidioutdev);
#endif
    glob_midi_properties(0, (midi_nmidiindev > 1 || midi_nmidioutdev > 1));
}

extern t_class *glob_pdobject;

<<<<<<< HEAD
=======
    /* start an midi settings dialog window */
void glob_midi_properties(t_pd *dummy, t_floatarg flongform)
{
        /* these are the devices you're using: */
    int nindev, midiindev[MAXMIDIINDEV];
    int noutdev, midioutdev[MAXMIDIOUTDEV];
    int midiindev1, midiindev2, midiindev3, midiindev4, midiindev5,
        midiindev6, midiindev7, midiindev8, midiindev9,
        midioutdev1, midioutdev2, midioutdev3, midioutdev4, midioutdev5,
        midioutdev6, midioutdev7, midioutdev8, midioutdev9;
>>>>>>> 4baa03e4

void sys_gui_strarray(const char*varname, const char*strarray[], unsigned int size);
void sys_gui_intarray(const char*varname, const int*intarray, unsigned int size);

void sys_gui_midipreferences(void) {
        /* these are all the devices on your system: */
    char indevlist[MAXNDEV*DEVDESCSIZE], outdevlist[MAXNDEV*DEVDESCSIZE];
    char *indevs[1+MAXNDEV], *outdevs[1+MAXNDEV];
    int nindevs = 0, noutdevs = 0, i;
    char device[MAXPDSTRING];

<<<<<<< HEAD
        /* these are the devices you're using: */
    int nindev, midiindev[MAXMIDIINDEV];
    int noutdev, midioutdev[MAXMIDIOUTDEV];

    const char *strarray[MAXNDEV];

        /* query the current MIDI settings */
    sys_get_midi_devs(indevlist, &nindevs, outdevlist, &noutdevs,
        MAXNDEV, DEVDESCSIZE);
    sys_get_midi_params(&nindev, midiindev, &noutdev, midioutdev);

        /* and send them over to the GUI */
    sys_vgui("set ::pd_whichmidiapi %d\n", sys_midiapi);

        /* notify GUI of available input devices */
    for (i = 0; i < nindevs; i++) {
        strarray[i] = indevlist + i*DEVDESCSIZE;
    }
    sys_gui_strarray("::midi_indevlist", strarray, nindevs);

        /* notify GUI of available output devices */
    for (i = 0; i < noutdevs; i++) {
        strarray[i] = outdevlist + i*DEVDESCSIZE;
    }
    sys_gui_strarray("::midi_outdevlist", strarray, noutdevs);

        /* notify GUI of used input/output devices */
    sys_gui_intarray("::midi_indevices", midiindev, nindev);
    sys_gui_intarray("::midi_outdevices", midioutdev, noutdev);
}

    /* start an midi settings dialog window */
void glob_midi_properties(t_pd *dummy, t_floatarg flongform)
{
        /* these are the devices we're using: */
    int nindev, midiindev[MAXMIDIINDEV];
    int noutdev, midioutdev[MAXMIDIOUTDEV];
    int i;

    sys_gui_midipreferences();
=======
    indevs[0] = outdevs[0] = "none";

    sys_get_midi_devs(indevlist, &nindevs, outdevlist, &noutdevs,
        MAXNDEV, DEVDESCSIZE);
    for (i = 0; i < nindevs; i++)
        indevs[i+1] = indevlist + i * DEVDESCSIZE;
    for (i = 0; i < noutdevs; i++)
        outdevs[i+1] = outdevlist + i * DEVDESCSIZE;

    pdgui_vmess("set", "rS", "::midi_indevlist",
        nindevs+1, indevs); /* +1 for the leading 'none' */

    pdgui_vmess("set", "rS", "::midi_outdevlist",
        noutdevs+1, outdevs); /* +1 for the leading 'none' */
>>>>>>> 4baa03e4

    sys_get_midi_params(&nindev, midiindev, &noutdev, midioutdev);

    if (nindev > 1 || noutdev > 1)
        flongform = 1;

    for (i=0; i<MAXMIDIINDEV; i++) {
        if (nindev > i &&  midiindev[i] >= 0)
            midiindev[i] += 1;
        else
            midiindev[i] = 0;
    }
    for (i=0; i<MAXMIDIOUTDEV; i++) {
        if (noutdev > i &&  midioutdev[i] >= 0)
            midioutdev[i] += 1;
        else
            midioutdev[i] = 0;
    }

<<<<<<< HEAD
    if(0) {
#ifdef USEAPI_ALSA
    } else if (sys_midiapi == API_ALSA) {
        sys_vgui("pdtk_alsa_midi_dialog .midi_preferences "
            "%d %d %d %d %d %d %d %d "
            "%d 1\n",
            midiindev[0], midiindev[1], midiindev[2], midiindev[3],
            midioutdev[0], midioutdev[1], midioutdev[2], midioutdev[3],
            (flongform != 0));
#endif
    } else {
        sys_vgui("pdtk_midi_dialog .midi_preferences "
            "%d %d %d %d %d %d %d %d %d "
            "%d %d %d %d %d %d %d %d %d "
            "%d\n",
            midiindev[0], midiindev[1], midiindev[2], midiindev[3],
            midiindev[4], midiindev[5], midiindev[6], midiindev[7], midiindev[8],
            midioutdev[0], midioutdev[1], midioutdev[2], midioutdev[3],
            midioutdev[4], midioutdev[5], midioutdev[6], midioutdev[7], midioutdev[8],
            (flongform != 0));
    }
=======
    pdgui_stub_deleteforkey(0);
#ifdef USEAPI_ALSA
    if (sys_midiapi == API_ALSA)
        pdgui_stub_vnew(&glob_pdobject,
            "pdtk_alsa_midi_dialog", (void *)glob_midi_properties,
            "iiii iiii ii",
            midiindev1 , midiindev2 , midiindev3 , midiindev4 ,
            midioutdev1, midioutdev2, midioutdev3, midioutdev4,
            (flongform != 0), 1);
    else
#endif
    pdgui_stub_vnew(
        &glob_pdobject,
        "pdtk_midi_dialog", (void *)glob_midi_properties,
        "iiiiiiiii iiiiiiiii i",
        midiindev1 , midiindev2 , midiindev3 , midiindev4 , midiindev5 , midiindev6 , midiindev7 , midiindev8 , midiindev9 ,
        midioutdev1, midioutdev2, midioutdev3, midioutdev4, midioutdev5, midioutdev6, midioutdev7, midioutdev8, midioutdev9,
        (flongform != 0));
>>>>>>> 4baa03e4
}

    /* new values from dialog window */
void glob_midi_dialog(t_pd *dummy, t_symbol *s, int argc, t_atom *argv)
{
    int nmidiindev, midiindev[MAXMIDIINDEV];
    int nmidioutdev, midioutdev[MAXMIDIOUTDEV];
    int i, nindev, noutdev;
    int newmidiindev[9], newmidioutdev[9];
    int alsadevin, alsadevout;

    for (i = 0; i < 9; i++)
    {
        newmidiindev[i] = atom_getfloatarg(i, argc, argv);
        newmidioutdev[i] = atom_getfloatarg(i+9, argc, argv);
    }

    for (i = 0, nindev = 0; i < 9; i++)
    {
        if (newmidiindev[i] > 0)
        {
            newmidiindev[nindev] = newmidiindev[i]-1;
            nindev++;
        }
    }
    for (i = 0, noutdev = 0; i < 9; i++)
    {
        if (newmidioutdev[i] > 0)
        {
            newmidioutdev[noutdev] = newmidioutdev[i]-1;
            noutdev++;
        }
    }
    alsadevin = atom_getfloatarg(18, argc, argv);
    alsadevout = atom_getfloatarg(19, argc, argv);
#ifdef USEAPI_ALSA
            /* invent a story so that saving/recalling "settings" will
            be able to restore the number of devices.  ALSA MIDI handling
            uses its own set of variables.  LATER figure out how to get
            this to work coherently */
    if (sys_midiapi == API_ALSA)
    {
        nindev = alsadevin;
        noutdev = alsadevout;
        for (i = 0; i < nindev; i++)
            newmidiindev[i] = i;
        for (i = 0; i < noutdev; i++)
            newmidioutdev[i] = i;
    }
#endif
    sys_save_midi_params(nindev, newmidiindev,
        noutdev, newmidioutdev);
#ifdef USEAPI_ALSA
    if (sys_midiapi == API_ALSA)
    {
        sys_alsa_close_midi();
        sys_open_midi(alsadevin, newmidiindev, alsadevout, newmidioutdev, 1);
    }
    else
#endif
    {
        sys_close_midi();
        sys_open_midi(nindev, newmidiindev, noutdev, newmidioutdev, 1);
    }

}

void sys_get_midi_devs(char *indevlist, int *nindevs,
                       char *outdevlist, int *noutdevs,
                       int maxndevs, int devdescsize)
{

#ifdef USEAPI_ALSA
  if (sys_midiapi == API_ALSA)
    midi_alsa_getdevs(indevlist, nindevs, outdevlist, noutdevs,
                      maxndevs, devdescsize);
  else
#endif /* ALSA */
  midi_getdevs(indevlist, nindevs, outdevlist, noutdevs, maxndevs, devdescsize);
}

/* convert a device name to a (1-based) device number.  (Output device if
'output' parameter is true, otherwise input device).  Negative on failure. */
int sys_mididevnametonumber(int output, const char *name)
{
    char indevlist[MAXNDEV*DEVDESCSIZE], outdevlist[MAXNDEV*DEVDESCSIZE];
    int nindevs = 0, noutdevs = 0, i;

    sys_get_midi_devs(indevlist, &nindevs, outdevlist, &noutdevs,
        MAXNDEV, DEVDESCSIZE);

    if (output)
    {
            /* try first for exact match */
        for (i = 0; i < noutdevs; i++)
            if (!strcmp(name, outdevlist + i * DEVDESCSIZE))
                return (i);
            /* failing that, a match up to end of shorter string */
        for (i = 0; i < noutdevs; i++)
        {
            unsigned int comp = strlen(name);
            if (comp > strlen(outdevlist + i * DEVDESCSIZE))
                comp = strlen(outdevlist + i * DEVDESCSIZE);
            if (!strncmp(name, outdevlist + i * DEVDESCSIZE, comp))
                return (i);
        }
    }
    else
    {
        for (i = 0; i < nindevs; i++)
            if (!strcmp(name, indevlist + i * DEVDESCSIZE))
                return (i);
        for (i = 0; i < nindevs; i++)
        {
            unsigned int comp = strlen(name);
            if (comp > strlen(indevlist + i * DEVDESCSIZE))
                comp = strlen(indevlist + i * DEVDESCSIZE);
            if (!strncmp(name, indevlist + i * DEVDESCSIZE, comp))
                return (i);
        }
    }
    return (-1);
}

/* convert a (1-based) device number to a device name.  (Output device if
'output' parameter is true, otherwise input device). Empty string on failure. */
void sys_mididevnumbertoname(int output, int devno, char *name, int namesize)
{
    char indevlist[MAXNDEV*DEVDESCSIZE], outdevlist[MAXNDEV*DEVDESCSIZE];
    int nindevs = 0, noutdevs = 0, i;
    if (devno < 0)
    {
        *name = 0;
        return;
    }
    sys_get_midi_devs(indevlist, &nindevs, outdevlist, &noutdevs,
        MAXNDEV, DEVDESCSIZE);
    if (output && (devno < noutdevs))
        strncpy(name, outdevlist + devno * DEVDESCSIZE, namesize);
    else if (!output && (devno < nindevs))
        strncpy(name, indevlist + devno * DEVDESCSIZE, namesize);
    else *name = 0;
    name[namesize-1] = 0;
}<|MERGE_RESOLUTION|>--- conflicted
+++ resolved
@@ -687,23 +687,6 @@
 
 extern t_class *glob_pdobject;
 
-<<<<<<< HEAD
-=======
-    /* start an midi settings dialog window */
-void glob_midi_properties(t_pd *dummy, t_floatarg flongform)
-{
-        /* these are the devices you're using: */
-    int nindev, midiindev[MAXMIDIINDEV];
-    int noutdev, midioutdev[MAXMIDIOUTDEV];
-    int midiindev1, midiindev2, midiindev3, midiindev4, midiindev5,
-        midiindev6, midiindev7, midiindev8, midiindev9,
-        midioutdev1, midioutdev2, midioutdev3, midioutdev4, midioutdev5,
-        midioutdev6, midioutdev7, midioutdev8, midioutdev9;
->>>>>>> 4baa03e4
-
-void sys_gui_strarray(const char*varname, const char*strarray[], unsigned int size);
-void sys_gui_intarray(const char*varname, const int*intarray, unsigned int size);
-
 void sys_gui_midipreferences(void) {
         /* these are all the devices on your system: */
     char indevlist[MAXNDEV*DEVDESCSIZE], outdevlist[MAXNDEV*DEVDESCSIZE];
@@ -711,36 +694,34 @@
     int nindevs = 0, noutdevs = 0, i;
     char device[MAXPDSTRING];
 
-<<<<<<< HEAD
         /* these are the devices you're using: */
     int nindev, midiindev[MAXMIDIINDEV];
     int noutdev, midioutdev[MAXMIDIOUTDEV];
-
-    const char *strarray[MAXNDEV];
+    float midiindevf[MAXMIDIINDEV], midioutdevf[MAXMIDIOUTDEV];
 
         /* query the current MIDI settings */
     sys_get_midi_devs(indevlist, &nindevs, outdevlist, &noutdevs,
         MAXNDEV, DEVDESCSIZE);
     sys_get_midi_params(&nindev, midiindev, &noutdev, midioutdev);
 
-        /* and send them over to the GUI */
-    sys_vgui("set ::pd_whichmidiapi %d\n", sys_midiapi);
-
-        /* notify GUI of available input devices */
-    for (i = 0; i < nindevs; i++) {
-        strarray[i] = indevlist + i*DEVDESCSIZE;
-    }
-    sys_gui_strarray("::midi_indevlist", strarray, nindevs);
-
-        /* notify GUI of available output devices */
-    for (i = 0; i < noutdevs; i++) {
-        strarray[i] = outdevlist + i*DEVDESCSIZE;
-    }
-    sys_gui_strarray("::midi_outdevlist", strarray, noutdevs);
+    indevs[0] = outdevs[0] = "none";
+    for (i = 0; i < nindevs; i++)
+        indevs[i+1] = indevlist + i * DEVDESCSIZE;
+    for (i = 0; i < noutdevs; i++)
+        outdevs[i+1] = outdevlist + i * DEVDESCSIZE;
+
+    pdgui_vmess("set", "rS", "::midi_indevlist",
+        nindevs+1, indevs); /* +1 for the leading 'none' */
+    pdgui_vmess("set", "rS", "::midi_outdevlist",
+        noutdevs+1, outdevs); /* +1 for the leading 'none' */
 
         /* notify GUI of used input/output devices */
-    sys_gui_intarray("::midi_indevices", midiindev, nindev);
-    sys_gui_intarray("::midi_outdevices", midioutdev, noutdev);
+    for (i=0; i<nindev; i++)
+        midiindevf[i] = (t_float)midiindev[i];
+    for (i=0; i<noutdev; i++)
+        midioutdevf[i] = (t_float)midioutdev[i];
+    pdgui_vmess("set", "rF", "::midi_indevices", nindev, midiindevf);
+    pdgui_vmess("set", "rF", "::midi_outdevices", noutdev, midioutdevf);
 }
 
     /* start an midi settings dialog window */
@@ -752,22 +733,6 @@
     int i;
 
     sys_gui_midipreferences();
-=======
-    indevs[0] = outdevs[0] = "none";
-
-    sys_get_midi_devs(indevlist, &nindevs, outdevlist, &noutdevs,
-        MAXNDEV, DEVDESCSIZE);
-    for (i = 0; i < nindevs; i++)
-        indevs[i+1] = indevlist + i * DEVDESCSIZE;
-    for (i = 0; i < noutdevs; i++)
-        outdevs[i+1] = outdevlist + i * DEVDESCSIZE;
-
-    pdgui_vmess("set", "rS", "::midi_indevlist",
-        nindevs+1, indevs); /* +1 for the leading 'none' */
-
-    pdgui_vmess("set", "rS", "::midi_outdevlist",
-        noutdevs+1, outdevs); /* +1 for the leading 'none' */
->>>>>>> 4baa03e4
 
     sys_get_midi_params(&nindev, midiindev, &noutdev, midioutdev);
 
@@ -787,48 +752,28 @@
             midioutdev[i] = 0;
     }
 
-<<<<<<< HEAD
-    if(0) {
+    pdgui_stub_deleteforkey(0);
+    if (0) {
 #ifdef USEAPI_ALSA
     } else if (sys_midiapi == API_ALSA) {
-        sys_vgui("pdtk_alsa_midi_dialog .midi_preferences "
-            "%d %d %d %d %d %d %d %d "
-            "%d 1\n",
+        pdgui_stub_vnew(&glob_pdobject,
+            "pdtk_alsa_midi_dialog", (void *)glob_midi_properties,
+            "iiii iiii ii",
             midiindev[0], midiindev[1], midiindev[2], midiindev[3],
             midioutdev[0], midioutdev[1], midioutdev[2], midioutdev[3],
-            (flongform != 0));
+            (flongform != 0), 1);
 #endif
     } else {
-        sys_vgui("pdtk_midi_dialog .midi_preferences "
-            "%d %d %d %d %d %d %d %d %d "
-            "%d %d %d %d %d %d %d %d %d "
-            "%d\n",
+        pdgui_stub_vnew(
+            &glob_pdobject,
+            "pdtk_midi_dialog", (void *)glob_midi_properties,
+            "iiiiiiiii iiiiiiiii i",
             midiindev[0], midiindev[1], midiindev[2], midiindev[3],
             midiindev[4], midiindev[5], midiindev[6], midiindev[7], midiindev[8],
             midioutdev[0], midioutdev[1], midioutdev[2], midioutdev[3],
             midioutdev[4], midioutdev[5], midioutdev[6], midioutdev[7], midioutdev[8],
             (flongform != 0));
     }
-=======
-    pdgui_stub_deleteforkey(0);
-#ifdef USEAPI_ALSA
-    if (sys_midiapi == API_ALSA)
-        pdgui_stub_vnew(&glob_pdobject,
-            "pdtk_alsa_midi_dialog", (void *)glob_midi_properties,
-            "iiii iiii ii",
-            midiindev1 , midiindev2 , midiindev3 , midiindev4 ,
-            midioutdev1, midioutdev2, midioutdev3, midioutdev4,
-            (flongform != 0), 1);
-    else
-#endif
-    pdgui_stub_vnew(
-        &glob_pdobject,
-        "pdtk_midi_dialog", (void *)glob_midi_properties,
-        "iiiiiiiii iiiiiiiii i",
-        midiindev1 , midiindev2 , midiindev3 , midiindev4 , midiindev5 , midiindev6 , midiindev7 , midiindev8 , midiindev9 ,
-        midioutdev1, midioutdev2, midioutdev3, midioutdev4, midioutdev5, midioutdev6, midioutdev7, midioutdev8, midioutdev9,
-        (flongform != 0));
->>>>>>> 4baa03e4
 }
 
     /* new values from dialog window */
