#pragma once
/* Copyright (c) 1997-1999 Miller Puckette.
* For information on usage and redistribution, and for a DISCLAIMER OF ALL
* WARRANTIES, see the file, "LICENSE.txt," in this distribution.  */

/* Audio and MIDI I/O, and other scheduling and system stuff. */

/* NOTE: this file describes Pd implementation details which may change
in future releases.  The public (stable) API is in m_pd.h. */

/* in s_path.c */

typedef struct _namelist    /* element in a linked list of stored strings */
{
    struct _namelist *nl_next;  /* next in list */
    char *nl_string;            /* the string */
} t_namelist;

t_namelist *namelist_append(t_namelist *listwas, const char *s, int allowdup);
EXTERN t_namelist *namelist_append_files(t_namelist *listwas, const char *s);
void namelist_free(t_namelist *listwas);
const char *namelist_get(const t_namelist *namelist, int n);
void sys_setextrapath(const char *p);
extern int sys_usestdpath;
int sys_open_absolute(const char *name, const char* ext,
    char *dirresult, char **nameresult, unsigned int size, int bin, int *fdp);
int sys_trytoopenone(const char *dir, const char *name, const char* ext,
    char *dirresult, char **nameresult, unsigned int size, int bin);
t_symbol *sys_decodedialog(t_symbol *s);

/* s_file.c */

void sys_loadpreferences(const char *filename, int startingup);
void sys_savepreferences(const char *filename);
extern int sys_defeatrt;
extern t_symbol *sys_flags;

/* s_main.c */
extern int sys_debuglevel;
extern int sys_verbose;
extern int sys_noloadbang;
EXTERN int sys_havegui(void);
extern const char *sys_guicmd;

EXTERN int sys_nearestfontsize(int fontsize);

extern int sys_defaultfont;
EXTERN t_symbol *sys_libdir;    /* library directory for auxiliary files */

/* s_loader.c */

typedef int (*loader_t)(t_canvas *canvas, const char *classname, const char*path); /* callback type */
EXTERN int sys_load_lib(t_canvas *canvas, const char *classname);
EXTERN void sys_register_loader(loader_t loader);

                        /* s_audio.c */

#define MAXAUDIOINDEV 4
#define MAXAUDIOOUTDEV 4

typedef struct _audiosettings
{
    int a_api;
    int a_nindev;
    int a_indevvec[MAXAUDIOINDEV];
    int a_nchindev;
    int a_chindevvec[MAXAUDIOINDEV];
    int a_noutdev;
    int a_outdevvec[MAXAUDIOINDEV];
    int a_nchoutdev;
    int a_choutdevvec[MAXAUDIOINDEV];
    int a_srate;
    int a_advance;
    int a_callback;
    int a_blocksize;
} t_audiosettings;

#define SENDDACS_NO 0           /* return values for sys_send_dacs() */
#define SENDDACS_YES 1
#define SENDDACS_SLEPT 2

#define DEFDACBLKSIZE 64
#define DEFDACSAMPLERATE 48000

                    /* s_audio.c */
#define API_NONE 0
#define API_ALSA 1
#define API_OSS 2
#define API_MMIO 3
#define API_PORTAUDIO 4
#define API_JACK 5
#define API_SGI 6           /* gone */
#define API_AUDIOUNIT 7
#define API_ESD 8           /* no idea what this was, probably gone now */
#define API_DUMMY 9

    /* figure out which API should be the default.  The one we judge most
    likely to offer a working device takes precedence so that if you
    start up Pd for the first time there's a reasonable chance you'll have
    sound.  (You'd think portaudio would be best but it seems to default
    to jack on linux, and and on Windows we only use it for ASIO).
    If nobody shows up, define DUMMY and make it the default.*/
#if defined(USEAPI_MMIO)
# define API_DEFAULT API_MMIO
# define API_DEFSTRING "MMIO"
#elif defined(USEAPI_ALSA)
# define API_DEFAULT API_ALSA
# define API_DEFSTRING "ALSA"
#elif defined(USEAPI_OSS)
# define API_DEFAULT API_OSS
# define API_DEFSTRING "OSS"
#elif defined(USEAPI_AUDIOUNIT)
# define API_DEFAULT API_AUDIOUNIT
# define API_DEFSTRING "AudioUnit"
#elif defined(USEAPI_ESD)
# define API_DEFAULT API_ESD
# define API_DEFSTRING "ESD (?)"
#elif defined(USEAPI_PORTAUDIO)
# define API_DEFAULT API_PORTAUDIO
# define API_DEFSTRING "portaudio"
#elif defined(USEAPI_JACK)
# define API_DEFAULT API_JACK
# define API_DEFSTRING "Jack audio connection kit"
#else
# ifndef USEAPI_DUMMY   /* we need at least one so bring in the dummy */
# define USEAPI_DUMMY
# endif /* USEAPI_DUMMY */
# define API_DEFAULT API_DUMMY
# define API_DEFSTRING "dummy audio"
#endif

#define DEFAULTAUDIODEV 0

#define DEFMIDIDEV 0

<<<<<<< HEAD
#define DEFAULTSRATE 48000
#if defined(_WIN32)
=======
#define DEFAULTSRATE 44100
#ifdef _WIN32
>>>>>>> bc37e7cb
#define DEFAULTADVANCE 80
#elif defined(__APPLE__)
#define DEFAULTADVANCE 5    /* this is in addition to their own delay */
#else
#define DEFAULTADVANCE 25
#endif

typedef void (*t_audiocallback)(void);

extern int sys_schedadvance;

void sys_set_audio_state(int onoff);
int sys_send_dacs(void);
void sys_reportidle(void);
void sys_listdevs(void);
EXTERN void sys_set_audio_settings(t_audiosettings *as);
EXTERN void sys_get_audio_settings(t_audiosettings *as);
EXTERN void sys_reopen_audio(void);
EXTERN void sys_close_audio(void);
    /* return true if the interface prefers always being open (ala jack) : */
EXTERN int audio_shouldkeepopen(void);
EXTERN int audio_isopen(void);     /* true if audio interface is open */
EXTERN int sys_audiodevnametonumber(int output, const char *name);
EXTERN void sys_audiodevnumbertoname(int output, int devno, char *name,
    int namesize);
EXTERN void sys_get_audio_devs(char *indevlist, int *nindevs,
                          char *outdevlist, int *noutdevs, int *canmulti, int *cancallback,
                          int maxndev, int devdescsize, int api);
EXTERN void sys_get_audio_apis(char *buf);


        /* audio API specific functions */
int pa_open_audio(int inchans, int outchans, int rate, t_sample *soundin,
    t_sample *soundout, int framesperbuf, int nbuffers,
    int indeviceno, int outdeviceno, t_audiocallback callback);
void pa_close_audio(void);
int pa_send_dacs(void);
void pa_listdevs(void);
void pa_getdevs(char *indevlist, int *nindevs,
    char *outdevlist, int *noutdevs, int *canmulti,
        int maxndev, int devdescsize);

int oss_open_audio(int naudioindev, int *audioindev, int nchindev,
    int *chindev, int naudiooutdev, int *audiooutdev, int nchoutdev,
    int *choutdev, int rate, int blocksize);
void oss_close_audio(void);
int oss_send_dacs(void);
void oss_reportidle(void);
void oss_getdevs(char *indevlist, int *nindevs,
    char *outdevlist, int *noutdevs, int *canmulti,
        int maxndev, int devdescsize);

int alsa_open_audio(int naudioindev, int *audioindev, int nchindev,
    int *chindev, int naudiooutdev, int *audiooutdev, int nchoutdev,
    int *choutdev, int rate, int blocksize);
void alsa_close_audio(void);
int alsa_send_dacs(void);
void alsa_reportidle(void);
void alsa_getdevs(char *indevlist, int *nindevs,
    char *outdevlist, int *noutdevs, int *canmulti,
        int maxndev, int devdescsize);

int jack_open_audio(int inchans, int outchans, t_audiocallback callback);
void jack_close_audio(void);
int jack_send_dacs(void);
void jack_reportidle(void);
void jack_getdevs(char *indevlist, int *nindevs,
    char *outdevlist, int *noutdevs, int *canmulti,
        int maxndev, int devdescsize);
void jack_listdevs(void);
void jack_client_name(const char *name);
void jack_autoconnect(int);

int mmio_open_audio(int naudioindev, int *audioindev,
    int nchindev, int *chindev, int naudiooutdev, int *audiooutdev,
    int nchoutdev, int *choutdev, int rate, int blocksize);
void mmio_close_audio(void);
void mmio_reportidle(void);
int mmio_send_dacs(void);
void mmio_getdevs(char *indevlist, int *nindevs,
    char *outdevlist, int *noutdevs, int *canmulti,
        int maxndev, int devdescsize);

int audiounit_open_audio(int naudioindev, int *audioindev, int nchindev,
    int *chindev, int naudiooutdev, int *audiooutdev, int nchoutdev,
    int *choutdev, int rate);
void audiounit_close_audio(void);
int audiounit_send_dacs(void);
void audiounit_listdevs(void);
void audiounit_getdevs(char *indevlist, int *nindevs,
    char *outdevlist, int *noutdevs, int *canmulti,
        int maxndev, int devdescsize);

int esd_open_audio(int naudioindev, int *audioindev, int nchindev,
    int *chindev, int naudiooutdev, int *audiooutdev, int nchoutdev,
    int *choutdev, int rate);
void esd_close_audio(void);
int esd_send_dacs(void);
void esd_listdevs(void);
void esd_getdevs(char *indevlist, int *nindevs,
    char *outdevlist, int *noutdevs, int *canmulti,
        int maxndev, int devdescsize);

int dummy_open_audio(int nin, int nout, int sr);
int dummy_close_audio(void);
int dummy_send_dacs(void);
void dummy_getdevs(char *indevlist, int *nindevs, char *outdevlist,
    int *noutdevs, int *canmulti, int maxndev, int devdescsize);
void dummy_listdevs(void);

                    /* s_midi.c */
#define MAXMIDIINDEV 16         /* max. number of input ports */
#define MAXMIDIOUTDEV 16        /* max. number of output ports */
extern int sys_midiapi;
extern int sys_nmidiin;
extern int sys_nmidiout;
extern int sys_midiindevlist[];
extern int sys_midioutdevlist[];

EXTERN void sys_open_midi(int nmidiin, int *midiinvec,
    int nmidiout, int *midioutvec, int enable);

EXTERN void sys_get_midi_apis(char *buf);
EXTERN void sys_get_midi_devs(char *indevlist, int *nindevs,
    char *outdevlist, int *noutdevs,
   int maxndev, int devdescsize);
EXTERN void sys_get_midi_params(int *pnmidiindev, int *pmidiindev,
    int *pnmidioutdev, int *pmidioutdev);
EXTERN int sys_mididevnametonumber(int output, const char *name);
EXTERN void sys_mididevnumbertoname(int output, int devno, char *name,
    int namesize);

EXTERN void sys_reopen_midi(void);
EXTERN void sys_close_midi(void);
EXTERN void sys_putmidimess(int portno, int a, int b, int c);
EXTERN void sys_putmidibyte(int portno, int a);
EXTERN void sys_poll_midi(void);
EXTERN void sys_midibytein(int portno, int byte);

void sys_listmididevs(void);
EXTERN void sys_set_midi_api(int whichapi);

    /* implemented in the system dependent MIDI code (s_midi_pm.c, etc. ) */
void midi_getdevs(char *indevlist, int *nindevs,
    char *outdevlist, int *noutdevs, int maxndev, int devdescsize);
void sys_do_open_midi(int nmidiindev, int *midiindev,
    int nmidioutdev, int *midioutdev);

#ifdef USEAPI_ALSA
EXTERN void sys_alsa_putmidimess(int portno, int a, int b, int c);
EXTERN void sys_alsa_putmidibyte(int portno, int a);
EXTERN void sys_alsa_poll_midi(void);
EXTERN void sys_alsa_close_midi(void);


    /* implemented in the system dependent MIDI code (s_midi_pm.c, etc. ) */
void midi_alsa_getdevs(char *indevlist, int *nindevs,
    char *outdevlist, int *noutdevs, int maxndev, int devdescsize);
void sys_alsa_do_open_midi(int nmidiindev, int *midiindev,
    int nmidioutdev, int *midioutdev);
#endif

/* m_sched.c */
EXTERN void sys_log_error(int type);
#define ERR_NOTHING 0
#define ERR_ADCSLEPT 1
#define ERR_DACSLEPT 2
#define ERR_RESYNC 3
#define ERR_DATALATE 4

#define SCHED_AUDIO_NONE 0
#define SCHED_AUDIO_POLL 1
#define SCHED_AUDIO_CALLBACK 2
void sched_set_using_audio(int flag);
extern int sys_sleepgrain;      /* override value set in command line */
EXTERN int sched_get_sleepgrain( void);     /* returns actual value */

/* s_inter.c */

EXTERN void sys_microsleep( void);
EXTERN void sys_init_fdpoll(void);

EXTERN void sys_bail(int exitcode);
EXTERN int sys_pollgui(void);

EXTERN_STRUCT _socketreceiver;
#define t_socketreceiver struct _socketreceiver

typedef void (*t_socketnotifier)(void *x, int n);
typedef void (*t_socketreceivefn)(void *x, t_binbuf *b);
    /* from addr sockaddr_storage struct, optional */
typedef void (*t_socketfromaddrfn)(void *x, const void *fromaddr);

EXTERN t_socketreceiver *socketreceiver_new(void *owner,
    t_socketnotifier notifier, t_socketreceivefn socketreceivefn, int udp);
EXTERN void socketreceiver_read(t_socketreceiver *x, int fd);
EXTERN void socketreceiver_set_fromaddrfn(t_socketreceiver *x,
    t_socketfromaddrfn fromaddrfn);
EXTERN void sys_sockerror(const char *s);
EXTERN void sys_closesocket(int fd);
EXTERN unsigned char *sys_getrecvbuf(unsigned int *size);

typedef void (*t_fdpollfn)(void *ptr, int fd);
EXTERN void sys_addpollfn(int fd, t_fdpollfn fn, void *ptr);
EXTERN void sys_rmpollfn(int fd);
#if defined(USEAPI_OSS) || defined(USEAPI_ALSA)
void sys_setalarm(int microsec);
#endif

void sys_set_priority(int higher);
extern int sys_hipriority;      /* real-time flag, true if priority boosted */

/* s_file.c */

typedef void (*t_printhook)(const char *s);
extern t_printhook sys_printhook;  /* set this to override printing */
extern int sys_printtostderr;

/* jsarlo { */

EXTERN int sys_externalschedlib;

EXTERN t_sample* get_sys_soundout(void);
EXTERN t_sample* get_sys_soundin(void);
EXTERN int* get_sys_main_advance(void);
EXTERN double* get_sys_time_per_dsp_tick(void);
EXTERN int* get_sys_schedblocksize(void);
EXTERN double* get_sys_time(void);
EXTERN t_float* get_sys_dacsr(void);
EXTERN int* get_sys_sleepgrain(void);
EXTERN int* get_sys_schedadvance(void);

EXTERN void sys_initmidiqueue(void);
EXTERN void sched_tick(void);
EXTERN void sys_pollmidiqueue(void);
EXTERN void sys_setchsr(int chin, int chout, int sr);

EXTERN void inmidi_realtimein(int portno, int cmd);
EXTERN void inmidi_byte(int portno, int byte);
EXTERN void inmidi_sysex(int portno, int byte);
EXTERN void inmidi_noteon(int portno, int channel, int pitch, int velo);
EXTERN void inmidi_controlchange(int portno,
                                 int channel,
                                 int ctlnumber,
                                 int value);
EXTERN void inmidi_programchange(int portno, int channel, int value);
EXTERN void inmidi_pitchbend(int portno, int channel, int value);
EXTERN void inmidi_aftertouch(int portno, int channel, int value);
EXTERN void inmidi_polyaftertouch(int portno,
                                  int channel,
                                  int pitch,
                                  int value);
/* } jsarlo */
EXTERN int sys_zoom_open;

struct _instancestuff
{
    t_namelist *st_externlist;
    t_namelist *st_searchpath;
    t_namelist *st_staticpath;
    t_namelist *st_helppath;
    t_namelist *st_temppath;    /* temp search paths ie. -path on commandline */
    int st_schedblocksize;      /* audio block size for scheduler */
    int st_blocksize;           /* audio I/O block size in sample frames */
    t_float st_dacsr;           /* I/O sample rate */
    int st_inchannels;
    int st_outchannels;
    t_sample *st_soundout;
    t_sample *st_soundin;
    double st_time_per_dsp_tick;    /* obsolete - included for GEM?? */
};

#define STUFF (pd_this->pd_stuff)

/* escape characters for tcl/tk
 * escapes special characters ("{}\") in the string 'src', which
 * has a maximum length of 'srclen' and might be 0-terminated,
 * and writes them into the 'dstlen' sized output buffer 'dst'
 * the result is zero-terminated; if the 'dst' buffer cannot hold the
 * fully escaped 'src' string, the result might be incomplete.
 * 'srclen' can be 0, in which case the 'src' string must be 0-terminated.
 */
EXTERN char*pdgui_strnescape(char* dst, size_t dstlen, const char*src, size_t srclen);<|MERGE_RESOLUTION|>--- conflicted
+++ resolved
@@ -133,13 +133,8 @@
 
 #define DEFMIDIDEV 0
 
-<<<<<<< HEAD
-#define DEFAULTSRATE 48000
+#define DEFAULTSRATE 44100
 #if defined(_WIN32)
-=======
-#define DEFAULTSRATE 44100
-#ifdef _WIN32
->>>>>>> bc37e7cb
 #define DEFAULTADVANCE 80
 #elif defined(__APPLE__)
 #define DEFAULTADVANCE 5    /* this is in addition to their own delay */
