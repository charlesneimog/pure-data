--- conflicted
+++ resolved
@@ -425,15 +425,14 @@
  */
 EXTERN char*pdgui_strnescape(char* dst, size_t dstlen, const char*src, size_t srclen);
 
-<<<<<<< HEAD
 /* format non-trivial data when sending it from core->gui (and vice versa)
  */
 /* make sure that an object-id is always a string (even on windows, where %p
  * does not prefix '0x'
  */
 #define PDGUI_FORMAT__OBJECT "obj:%p"
-=======
+
 /* safe cross-platform alternatives to snprintf and vsnprintf. */
 EXTERN int pd_snprintf(char *buf, size_t size, const char *fmt, ...);
-EXTERN int pd_vsnprintf(char *buf, size_t size, const char *fmt, va_list argptr);
->>>>>>> ec0fb4db
+EXTERN int pd_vsnprintf(char *buf, size_t size, const char *fmt,
+    va_list argptr);
