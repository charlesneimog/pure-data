--- conflicted
+++ resolved
@@ -40,28 +40,9 @@
         [_ "Pd search path for objects, help, fonts, and other files"] \
         450 450 1
     ::pd_bindings::dialog_bindings $mytoplevel "path"
-<<<<<<< HEAD
     set readonly_color [lindex [$mytoplevel configure -background] end]
+
     # path options
-=======
-
-    # add deken path widgets if deken is available, increase window height to make room
-    if {[namespace exists ::deken]} {
-        wm geometry $mytoplevel "450x340"
-        wm minsize $mytoplevel 450 340
-        frame $mytoplevel.installpath
-        pack $mytoplevel.installpath -side top -anchor e -expand 1 -fill x -padx {2m 4m}
-        label $mytoplevel.installpath.entryname -text [_ "Install externals to:"]
-        entry $mytoplevel.installpath.entry -textvariable ::deken::installpath \
-            -state readonly -readonlybackground [lindex [$mytoplevel configure -background] end]
-        button $mytoplevel.installpath.browse -text [_ "Browse"] \
-            -command "::dialog_path::browse_installpath %W"
-        pack $mytoplevel.installpath.browse -side right -fill x -ipadx 10
-        pack $mytoplevel.installpath.entry -side right -expand 1 -fill x
-        pack $mytoplevel.installpath.entryname -side right
-    }
-
->>>>>>> bd399d2c
     frame $mytoplevel.extraframe
     pack $mytoplevel.extraframe -side top -fill x
     checkbutton $mytoplevel.extraframe.extra -text [_ "Use standard paths"] \
