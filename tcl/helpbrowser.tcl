
package provide helpbrowser 0.2

namespace eval ::helpbrowser:: {
    variable libdirlist
    variable helplist
    variable reference_count
    variable reference_paths
    variable doctypes "*.{pd,pat,mxb,mxt,help,txt,htm,html,pdf,c}"
    variable maxcols

    namespace export open_helpbrowser
    namespace export refresh
}

################## help browser and support functions #########################

proc ::helpbrowser::open_helpbrowser {} {
    if {[winfo exists .helpbrowser.c.f]} {
        wm deiconify .helpbrowser
        raise .helpbrowser
    } else {
        toplevel .helpbrowser -class HelpBrowser
        wm group .helpbrowser .
        wm transient .helpbrowser
        wm title .helpbrowser [_ "Help Browser"]
        bind .helpbrowser <$::modifier-Key-w> "wm withdraw .helpbrowser"

        if {$::windowingsystem eq "aqua"} {
            .helpbrowser configure -menu $::dialog_menubar
        }
        
       
        
        # set the maximum number of parent columns to create
        set ::helpbrowser::maxcols 4

        # only make x-axis scrollable
        wm resizable .helpbrowser 0 1
        ::helpbrowser::make_frame .helpbrowser

        # hit up, down, or Tab after browser opens to focus on first listbox
        bind .helpbrowser <KeyRelease-Up> "focus .helpbrowser.c.f.root0"
        bind .helpbrowser <KeyRelease-Down> "focus .helpbrowser.c.f.root0"

        # ignore undo bindings?
        # on macOS, this posts a ".helpbrowser: no such object" error
        bind .helpbrowser <Mod1-z> "break"
        bind .helpbrowser <Mod1-Z> "break"

        # ignore undo bindings?
        # on macOS, this posts a ".helpbrowser: no such object" error
        bind .helpbrowser <Mod1-z> "break"
        bind .helpbrowser <Mod1-Z> "break"

        position_over_window .helpbrowser .pdwindow
    }
}

# check for deleting old listboxes
proc ::helpbrowser::check_destroy {level} {
    set winlist list
    set winlevel 0
    foreach child [winfo children .helpbrowser.c.f] {
        regexp \\d+ $child winlevel
        if {$winlevel >= $level} {
            lappend winlist $child
        }
        unset -nocomplain winlevel
    }
    # check for [file readable]?
    # requires Tcl 8.5 but probably deals with special chars better:
    #        destroy {*}[lrange [winfo children .helpbrowser.c.f] [expr {2 * $count}] end]
    if {[catch { eval destroy $winlist } errorMessage]} {
        ::pdwindow::error "helpbrowser: error destroying listbox\n"
    }
}

# create the base frame and root listbox, build path references
proc ::helpbrowser::make_frame {mytoplevel} {
    scrollbar $mytoplevel.sx -command [list $mytoplevel.c xview] \
        -orient horizontal
    canvas $mytoplevel.c -xscrollcommand [list $mytoplevel.sx set] \
        -highlightthickness 0
    frame $mytoplevel.c.f
    bind $mytoplevel <Shift-MouseWheel> {
        .helpbrowser.c xview scroll [expr {- (%D)}] units
    }
    bind .helpbrowser <Map> {
        # for some reason state gets hidden when minimized?
        if {"%W" eq ".helpbrowser"} {
            .helpbrowser.c itemconfigure "canvaswindow" -state normal
        }
    }
    bind $mytoplevel.c.f <Configure> {
        if {"%W" eq ".helpbrowser.c.f"} {
            .helpbrowser.c configure -scrollregion [list 0 0 \
                [winfo reqwidth .helpbrowser.c.f] \
                [winfo height .helpbrowser.c]] \
                -height [winfo reqheight .helpbrowser.c.f]
        }
        
    }
    bind $mytoplevel <Configure> {
        if {"%W" eq ".helpbrowser"} {
            # the canvas will resize from the grid getting resized, but
            # the item will not
            .helpbrowser.c itemconfigure "canvaswindow" -height \
                [winfo height .helpbrowser.c]
        }
    }
    $mytoplevel.c create window  0 0 -window $mytoplevel.c.f -anchor nw \
        -tags "canvaswindow"
    grid $mytoplevel.c -sticky ns -column 0 -row 0
    grid $mytoplevel.sx -sticky ew -column 0 -row 1
    grid rowconfigure $mytoplevel 0 -weight 1
    grid columnconfigure $mytoplevel 0 -weight 1
    build_references
    make_rootlistbox
    update idletasks
    $mytoplevel.c configure -width [winfo width .helpbrowser.c.f] -height \
        [winfo height .helpbrowser.c.f.root0]
    # for some reason a final "update" is sometimes necessary
    update
}

# make the root listbox of the help browser using the pre-built lists
# set select to true to focus and select first item
proc ::helpbrowser::make_rootlistbox {{select true}} {
    variable libdirlist
    variable helplist

    # exportselection 0 looks good, but selection gets easily out-of-sync
    set current_listbox [listbox "[set b .helpbrowser.c.f.root0]" \
        -yscrollcommand "$b-scroll set" \
        -highlightbackground white -highlightthickness 5 \
        -highlightcolor white -selectborderwidth 0 \
        -height 20 -width 24 -exportselection 0 -bd 0]
    
    grid $current_listbox -column 0 -row 0 -sticky ns
    grid [scrollbar "$b-scroll" -command [list $current_listbox yview]] \
        -sticky ns -row 0 -column 1
    grid rowconfigure .helpbrowser.c.f 0 -weight 1
    
    # first show the directories (for easier navigation)
    foreach item [lsort  $libdirlist] {
        $current_listbox insert end $item
    }
    # then show the (potentially) long list of patches
    foreach item [lsort $helplist] {
        $current_listbox insert end $item
    }

    bind $current_listbox <Button-1> \
        "::helpbrowser::root_navigate %W %x %y"
    bind $current_listbox <Double-ButtonRelease-1> \
        "::helpbrowser::root_doubleclick %W %x %y"
    bind $current_listbox <Key-Return> \
        "::helpbrowser::root_return %W"
    bind $current_listbox <Key-Right> \
        "::helpbrowser::root_navigate_key %W true"
    bind $current_listbox <KeyRelease-Up> \
        "::helpbrowser::root_navigate_key %W false; break"
    bind $current_listbox <KeyRelease-Down> \
        "::helpbrowser::root_navigate_key %W false; break"
    bind $current_listbox <$::modifier-Key-o> \
        "::helpbrowser::root_doubleclick %W %x %y"
    bind $current_listbox <FocusIn> \
        "::helpbrowser::root_focusin %W 2"
}

# ask browser to refresh it's contents
proc ::helpbrowser::refresh {} {
    variable refresh
    if {[winfo exists .helpbrowser]} {
        # refresh in place
        destroy .helpbrowser.c .helpbrowser.sx
        ::helpbrowser::make_frame .helpbrowser
        if {[winfo viewable .helpbrowser]} {
            focus .helpbrowser
        }
    }
    # otherwise naturally refreshes on next open
}

# destroy a column
proc ::helpbrowser::scroll_destroy {window level} {
    $window xview 0
    check_destroy $level
    if {$level <= $::helpbrowser::maxcols} {
        update idletasks
        .helpbrowser.c configure -width [winfo width .helpbrowser.c.f]
    }
}

# try to open a file or dir
proc ::helpbrowser::open_path {dir filename} {
    if {[file exists [file join $dir $filename]] eq 0} {
        return
    }
    ::pdwindow::verbose 0 "menu_doc_open $dir $filename\n"
    if { [catch {menu_doc_open $dir $filename} fid] } {
        ::pdwindow::error "couldn't open $dir/$filename\n"
    }
}

# navigate from one column to the right or update the second columns content
# set move to false if the cursor should stay in the current column
proc ::helpbrowser::root_navigate_key {window {move true}} {
    variable reference_paths
    if {[set item [$window get active]] eq {}} {
        return
    }
    set filename $reference_paths($item)
    if {[file isdirectory $filename]} {
        set lbox [make_liblistbox $filename $move]
        if {$move} {focus $lbox}
    }
}

# open current file
proc ::helpbrowser::root_return {window} {
    variable reference_paths
    if {[set item [$window get active]] eq {}} {
        return
    }
    set filename $reference_paths($item)
    if {[file isfile $filename]} {
        set dir [file dirname $reference_paths($item)]
        set filename [file tail $reference_paths($item)]
        open_path $dir $filename
    }
}

# navigate into a library/directory from the root
proc ::helpbrowser::root_navigate {window x y} {
    variable reference_paths
    if {[set item [$window get [$window index "@$x,$y"]]] eq {}} {
        return
    }
    set filename $reference_paths($item)
    if {[file isdirectory $filename]} {
        make_liblistbox $filename false
    }
}

# double-click action to open the file or folder
proc ::helpbrowser::root_doubleclick {window x y} {
    variable reference_paths
    if {[set item [$window get [$window index "@$x,$y"]]] eq {}} {
        return
    }
    set dir [file dirname $reference_paths($item)]
    set filename [file tail $reference_paths($item)]
    open_path $dir $filename
    focus $window
}

# try closing child col & mark selection on first window focus
proc ::helpbrowser::root_focusin {window count} {
    ::helpbrowser::scroll_destroy $window $count
    if {[$window size] != "0" && [$window curselection] == ""} {
        $window selection set 0
        root_navigate_key $window false
        focus $window
    }
}

# make the listbox to show the first level contents of a libdir
# set select to true to select first item & create child col
proc ::helpbrowser::make_liblistbox {dir {select true}} {
    variable doctypes

    check_destroy 1
    # exportselection 0 looks good, but selection gets easily out-of-sync
    set current_listbox [listbox "[set b .helpbrowser.c.f.root1]" \
        -yscrollcommand "$b-scroll set" \
        -highlightbackground white -highlightthickness 5 \
        -highlightcolor white -selectborderwidth 0 \
        -height 20 -width 24 -exportselection 0 -bd 0]
    grid $current_listbox -row 0 -column 2 -sticky ns
    grid [scrollbar "$b-scroll" -command [list $current_listbox yview]] \
        -sticky ns -row 0 -column 3
    foreach item [lsort -dictionary [glob -directory $dir -nocomplain -types {d} -- *]] {
        if {[glob -directory $item -nocomplain -types {f} -- $doctypes] ne "" ||
            [glob -directory $item -nocomplain -types {d} -- *] ne ""} {
            $current_listbox insert end "[file tail $item]/"
        }
    }
    foreach item [lsort -dictionary [glob -directory $dir -nocomplain -types {f} -- \
                                         *-{help,meta}.pd]]  {
        $current_listbox insert end [file tail $item]
    }
    $current_listbox insert end "___________________________"
    foreach item [lsort -dictionary [glob -directory $dir -nocomplain -types {f} -- \
                                         *.txt]]  {
        $current_listbox insert end [file tail $item]
    }

    bind $current_listbox <Button-1> \
        "::helpbrowser::dir_navigate {$dir} 2 %W %x %y"
    bind $current_listbox <Double-ButtonRelease-1> \
        "::helpbrowser::dir_doubleclick {$dir} 2 %W %x %y"
    bind $current_listbox <Key-Return> \
        "::helpbrowser::dir_return {$dir} 2 %W"
    bind $current_listbox <Key-Right> \
        "::helpbrowser::dir_navigate_key {$dir} 2 %W"
    bind $current_listbox <Key-Left> \
        "::helpbrowser::dir_left 0 %W"
    bind $current_listbox <KeyRelease-Up> \
        "::helpbrowser::dir_navigate_key {$dir} 2 %W false; break"
    bind $current_listbox <KeyRelease-Down> \
        "::helpbrowser::dir_navigate_key {$dir} 2 %W false; break"
    bind $current_listbox <FocusIn> \
        "::helpbrowser::scroll_destroy %W 3"

    # select first entry & update next col
    if {$select && [$current_listbox size] != "0"} {
        $current_listbox selection set 0
        dir_navigate_key "$dir" 2 $current_listbox false
    }

<<<<<<< HEAD
    .helpbrowser.c configure -width [winfo width .helpbrowser.c.f]
=======
>>>>>>> bad155d2
    # force display update
    update idletasks

    return $current_listbox
}

# set select to true to select first item & create child col
proc ::helpbrowser::make_doclistbox {dir count {select true}} {
    variable doctypes

    check_destroy $count
    # exportselection 0 looks good, but selection gets easily out-of-sync
    set current_listbox [listbox "[set b .helpbrowser.c.f.root$count]" \
                             -yscrollcommand "$b-scroll set" \
                             -highlightbackground white -highlightthickness 5 \
                             -highlightcolor white -selectborderwidth 0 \
                             -height 20 -width 24 -exportselection 0 -bd 0]
<<<<<<< HEAD
    set column [expr {$count * 2}]
    grid $current_listbox -row 0 -column $column -sticky ns
    incr column
    grid [scrollbar "$b-scroll" -command [list $current_listbox yview]] \
        -sticky ns -row 0 -column $column

=======
    pack $current_listbox [scrollbar "$b-scroll" -command "$current_listbox yview"] \
        -side left -fill both -expand 1
>>>>>>> bad155d2
    foreach item [lsort -dictionary [glob -directory $dir -nocomplain -types {d} -- *]] {
        $current_listbox insert end "[file tail $item]/"
    }
    foreach item [lsort -dictionary [glob -directory $dir -nocomplain -types {f} -- \
                                         $doctypes]]  {
        $current_listbox insert end [file tail $item]
    }
    incr count
    bind $current_listbox <Button-1> \
        "::helpbrowser::dir_navigate {$dir} $count %W %x %y"
    bind $current_listbox <Double-ButtonRelease-1> \
        "::helpbrowser::dir_doubleclick {$dir} $count %W %x %y"
    bind $current_listbox <Key-Return> \
        "::helpbrowser::dir_return {$dir} $count %W"
    bind $current_listbox <Key-Right> \
        "::helpbrowser::dir_navigate_key {$dir} $count %W"
    bind $current_listbox <Key-Left> \
        "::helpbrowser::dir_left [expr $count - 2] %W"
    bind $current_listbox <KeyRelease-Up> \
        "::helpbrowser::dir_navigate_key {$dir} $count %W false; break"
    bind $current_listbox <KeyRelease-Down> \
        "::helpbrowser::dir_navigate_key {$dir} $count %W false; break"
    bind $current_listbox <FocusIn> \
        "::helpbrowser::scroll_destroy %W [expr $count + 1]"
    # select first entry & update next col
    if {$select && [$current_listbox size] != "0"} {
        $current_listbox selection set 0
        dir_navigate_key "$dir" $count $current_listbox false
    }
<<<<<<< HEAD
    # force display update
    update idletasks
    
    if {$count <= $::helpbrowser::maxcols} {
        .helpbrowser.c configure -width [winfo width .helpbrowser.c.f]
    } else {
        .helpbrowser.c xview moveto 1.0
    }
=======

    # force display update
    update idletasks

>>>>>>> bad155d2
    return $current_listbox
}

# clear current selection & navigate one column to the left
proc ::helpbrowser::dir_left {count window} {
    $window selection clear 0 end
    focus .helpbrowser.c.f.root$count
}

# navigate from one column to the right or update the second columns content
# set move to false if the cursor should stay in the current column
proc ::helpbrowser::dir_navigate_key {dir count window {move true}} {
    variable maxcols
    if {[set newdir [$window get active]] eq {}} {
        return
    }
    set dir_to_open [file join $dir $newdir]
    if {[file isdirectory $dir_to_open]} {
        set lbox [make_doclistbox $dir_to_open $count $move]
        if {$move} {focus $lbox}
    }
}

# open current file, open directories too if we're on the last col
proc ::helpbrowser::dir_return {dir count window} {
    if {[set newdir [$window get active]] eq {}} {
        return
    }
    set dir_to_open [file join $dir $newdir]
    open_path $dir $newdir
}

# navigate into an actual directory
proc ::helpbrowser::dir_navigate {dir count window x y} {
    variable maxcols
    if {[set newdir [$window get [$window index "@$x,$y"]]] eq {}} {
        return
    }
    set dir_to_open [file join $dir $newdir]
    if {[file isdirectory $dir_to_open]} {
        make_doclistbox $dir_to_open $count false
    }
}

# double-click action to open the file or folder
proc ::helpbrowser::dir_doubleclick {dir count window x y} {
    if {[set filename [$window get [$window index "@$x,$y"]]] eq {}} {
        return
    }
    open_path $dir $filename
    focus $window
}

#------------------------------------------------------------------------------#
# build help browser trees

# TODO check file timestamp against timestamp of when tree was built

proc ::helpbrowser::findfiles {basedir pattern} {
    set basedir [string trimright [file join [file normalize $basedir] { }]]
    set filelist {}

    # Look in the current directory for matching files, -type {f r}
    # means only readable normal files are looked at, -nocomplain stops
    # an error being thrown if the returned list is empty
    foreach filename [glob -nocomplain -type {f r} -path $basedir $pattern] {
        lappend filelist $filename
    }

    foreach dirName [glob -nocomplain -type {d  r} -path $basedir *] {
        set subdirlist [findfiles $dirName $pattern]
        if { [llength $subdirlist] > 0 } {
            foreach subdirfile $subdirlist {
                lappend filelist $subdirfile
            }
        }
    }
    return $filelist
}

proc ::helpbrowser::add_entry {reflist entry} {
    variable libdirlist
    variable helplist
    variable reference_paths
    variable reference_count
    set entryname [file tail $entry]
    # if we are checking libdirs, then check to see if there is already a
    # libdir with that name that has been discovered in the path. If so, dump
    # a warning. The trailing slash on $entryname is added below when
    # $entryname is a dir
    if {$reflist eq "libdirlist" && [lsearch -exact $libdirlist $entryname/] > -1} {
        ::pdwindow::error "WARNING: duplicate '$entryname' library found!\n"
        ::pdwindow::error "  '$reference_paths($entryname/)' is active\n"
        ::pdwindow::error "  '$entry' is a duplicate\n"
        incr reference_count($entryname)
        append entryname "/ ($reference_count($entryname))"
    } else {
        set reference_count($entryname) 1
        if {[file isdirectory $entry]} {
            append entryname "/"
        }
    }
    lappend $reflist $entryname
    set reference_paths($entryname) $entry
}

proc ::helpbrowser::build_references {} {
    variable libdirlist {" Pure Data/" "-------- Externals --------"}
    variable helplist {}
    variable reference_count
    variable reference_paths

    set searchpaths {}
    array set reference_count {}
    array set reference_paths [list " Pure Data/" $::sys_libdir/doc \
                                    "-------- Externals --------" "" ]

    # sys_staticpath (aka hardcoded)
    foreach pathdir $::sys_staticpath {
        if { ! [file isdirectory $pathdir]} {continue}

        # fix the directory name, this ensures the directory name is in the
        # native format for the platform and contains a final dir separator
        set dir [string trimright [file join [file normalize $pathdir] { }]]

        # add an entry for each subdir of this directory in the root column
        foreach filename [glob -nocomplain -type d -path $dir "*"] {
            lappend searchpaths $filename
        }

        # don't add core object references to root column
        if {[string match "*doc/5.reference" $pathdir]} {continue}

        # find stray help patches
        foreach filename [glob -nocomplain -type f -path $dir "*-help.pd"] {
            add_entry helplist $filename
        }
    }

    # sys_searchpath (aka preferences)
    foreach pathdir $::sys_searchpath {
        set dir [string trimright [file normalize $pathdir]]
        lappend searchpaths $dir
    }

    # sys_temppath (aka -path on commandline)
    foreach pathdir $::sys_temppath {
        set dir [string trimright [file normalize $pathdir]]
        lappend searchpaths $dir
    }

    # remove any *exact* duplicates between user search paths and system paths
    set searchpaths [lsort -unique $searchpaths]

    # now add all search path entries to the Help browser's root column
    foreach pathdir $searchpaths {
        if { ! [file isdirectory $pathdir]} {continue}
        add_entry libdirlist $pathdir
    }
}<|MERGE_RESOLUTION|>--- conflicted
+++ resolved
@@ -320,10 +320,8 @@
         dir_navigate_key "$dir" 2 $current_listbox false
     }
 
-<<<<<<< HEAD
     .helpbrowser.c configure -width [winfo width .helpbrowser.c.f]
-=======
->>>>>>> bad155d2
+
     # force display update
     update idletasks
 
@@ -341,17 +339,12 @@
                              -highlightbackground white -highlightthickness 5 \
                              -highlightcolor white -selectborderwidth 0 \
                              -height 20 -width 24 -exportselection 0 -bd 0]
-<<<<<<< HEAD
     set column [expr {$count * 2}]
     grid $current_listbox -row 0 -column $column -sticky ns
     incr column
     grid [scrollbar "$b-scroll" -command [list $current_listbox yview]] \
         -sticky ns -row 0 -column $column
 
-=======
-    pack $current_listbox [scrollbar "$b-scroll" -command "$current_listbox yview"] \
-        -side left -fill both -expand 1
->>>>>>> bad155d2
     foreach item [lsort -dictionary [glob -directory $dir -nocomplain -types {d} -- *]] {
         $current_listbox insert end "[file tail $item]/"
     }
@@ -381,7 +374,6 @@
         $current_listbox selection set 0
         dir_navigate_key "$dir" $count $current_listbox false
     }
-<<<<<<< HEAD
     # force display update
     update idletasks
     
@@ -390,12 +382,6 @@
     } else {
         .helpbrowser.c xview moveto 1.0
     }
-=======
-
-    # force display update
-    update idletasks
-
->>>>>>> bad155d2
     return $current_listbox
 }
 
