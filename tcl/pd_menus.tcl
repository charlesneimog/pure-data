--- conflicted
+++ resolved
@@ -37,13 +37,8 @@
     }
     menu $menubar
     if {$::windowingsystem eq "aqua"} {create_apple_menu $menubar}
-<<<<<<< HEAD
     set menulist "file edit put find media window help"
-    foreach mymenu $menulist {    
-=======
-    set menulist [_ "file edit put find media window help"]
     foreach mymenu $menulist {
->>>>>>> f2942558
         if {$mymenu eq "find"} {
             set underlined 3
         } {
