
package provide pdtk_canvas 0.1

package require pd_bindings

namespace eval ::pdtk_canvas:: {

    # the untitled name prefix pd checks for using a macro in g_canvas.h,
    # a saveas panel is shown when saving a file with this name
    variable untitled_name "PDUNTITLED"
    variable untitled_len 10

    namespace export pdtk_canvas_popup
    namespace export pdtk_canvas_editmode
    namespace export pdtk_canvas_getscroll
    namespace export pdtk_canvas_setparents
    namespace export pdtk_canvas_reflecttitle
    namespace export pdtk_canvas_menuclose
}

# store the filename associated with this window,
# so we can use it during menuclose
array set ::pdtk_canvas::::window_fullname {}

# One thing that is tricky to understand is the difference between a Tk
# 'canvas' and a 'canvas' in terms of Pd's implementation.  They are similar,
# but not the same thing.  In Pd code, a 'canvas' is basically a patch, while
# the Tk 'canvas' is the backdrop for drawing everything that is in a patch.
# The Tk 'canvas' is contained in a 'toplevel' window. That window has a Tk
# class of 'PatchWindow'.

# TODO figure out weird frameless window when you open a graph


#TODO: http://wiki.tcl.tk/11502
# MS Windows
#wm geometry . returns contentswidthxcontentsheight+decorationTop+decorationLeftEdge.
#and
#winfo rooty . returns contentsTop
#winfo rootx . returns contentsLeftEdge

if {$::tcl_version < 8.5 || \
        ($::tcl_version == 8.5 && \
             [tk windowingsystem] eq "aqua" && \
             [lindex [split [info patchlevel] "."] 2] < 13) } {
    # fit the geometry onto screen for Tk 8.4,
    # also check for Tk Cocoa backend on macOS which is only stable in 8.5.13+;
    # newer versions of Tk can handle multiple monitors so allow negative pos
    proc pdtk_canvas_wrap_window {x y w h} {
        set width [lindex [wm maxsize .] 0]
        set height [lindex [wm maxsize .] 1]

        if {$w > $width} {
            set w $width
            set x 0
        }
        if {$h > $height} {
            # 30 for window framing
            set h [expr $height - $::menubarsize]
            set y $::menubarsize
        }

        set x [ expr $x % $width]
        set y [ expr $y % $height]
        if {$x < 0} {set x 0}
        if {$y < 0} {set y 0}

        return [list ${x} ${y} ${w} ${h}]
    }
} {
    proc pdtk_canvas_wrap_window {x y w h} {
        return [list ${x} ${y} ${w} ${h}]
    }
}

# this proc is split out on its own to make it easy to override. This makes it
# easy for people to customize these calculations based on their Window
# Manager, desires, etc.
proc pdtk_canvas_place_window {width height geometry} {
    # read back the current geometry +posx+posy into variables
    set w $width
    set h $height
    if { "" != ${geometry} } {
        scan $geometry {%[+]%d%[+]%d} - x - y
        foreach {x y w h} [pdtk_canvas_wrap_window $x $y $width $height] {break}
        set geometry +${x}+${y}
    }
    return [list ${w} ${h} ${geometry}]
}


#------------------------------------------------------------------------------#
# canvas new/saveas

proc pdtk_canvas_new {mytoplevel width height geometry editable} {
    foreach {width height geometry} [pdtk_canvas_place_window $width $height $geometry] {break;}
    set ::undo_actions($mytoplevel) no
    set ::redo_actions($mytoplevel) no

    # release the window grab here so that the new window will
    # properly get the Map and FocusIn events when its created
    ::pdwindow::busyrelease
    # set the loaded array for this new window so things can track state
    set ::loaded($mytoplevel) 0
    toplevel $mytoplevel -width $width -height $height -class PatchWindow
    wm group $mytoplevel .
    $mytoplevel configure -menu $::patch_menubar

    # we have to wait until $mytoplevel exists before we can generate
    # a <<Loading>> event for it, that's why this is here and not in the
    # started_loading_file proc.  Perhaps this doesn't make sense tho
    event generate $mytoplevel <<Loading>>

    if { "" != ${geometry} } {
        wm geometry $mytoplevel $geometry
    }
    wm minsize $mytoplevel $::canvas_minwidth $::canvas_minheight

    set tkcanvas [tkcanvas_name $mytoplevel]
    canvas $tkcanvas -width $width -height $height \
        -highlightthickness 0 -scrollregion [list 0 0 $width $height] \
        -xscrollcommand "$mytoplevel.xscroll set" \
        -yscrollcommand "$mytoplevel.yscroll set" \
        -background white
    scrollbar $mytoplevel.xscroll -orient horizontal -command "$tkcanvas xview"
    scrollbar $mytoplevel.yscroll -orient vertical -command "$tkcanvas yview"
    pack $tkcanvas -side left -expand 1 -fill both

    # for some crazy reason, win32 mousewheel scrolling is in units of
    # 120, and this forces Tk to interpret 120 to mean 1 scroll unit
    if {$::windowingsystem eq "win32"} {
        $tkcanvas configure -xscrollincrement 1 -yscrollincrement 1
    }

    ::pd_bindings::patch_bindings $mytoplevel

    # give focus to the canvas so it gets the events rather than the window
    focus $tkcanvas

    # let the scrollbar logic determine if it should make things scrollable
    set ::xscrollable($tkcanvas) 0
    set ::yscrollable($tkcanvas) 0

    # init patch properties arrays
    set ::editingtext($mytoplevel) 0
    set ::childwindows($mytoplevel) {}

    # this should be at the end so that the window and canvas are all ready
    # before this variable changes.
    set ::editmode($mytoplevel) $editable
}

# if the patch canvas window already exists, then make it come to the front
proc pdtk_canvas_raise {mytoplevel} {
    wm deiconify $mytoplevel
    raise $mytoplevel
    set mycanvas $mytoplevel.c
    focus $mycanvas
}

proc pdtk_canvas_saveas {mytoplevel initialfile initialdir destroyflag} {
    if { ! [file isdirectory $initialdir]} {set initialdir $::filenewdir}
    set filename [tk_getSaveFile -initialdir $initialdir \
                      -initialfile [::pdtk_canvas::cleanname "$initialfile"] \
                      -defaultextension .pd -filetypes $::filetypes]
    if {$filename eq ""} return; # they clicked cancel

    set extension [file extension $filename]
    set oldfilename $filename
    set filename [regsub -- "$extension$" $filename [string tolower $extension]]
    if { ! [regexp -- "\.(pd|pat|mxt)$" $filename]} {
        # we need the file extension even on Mac OS X
        set filename $filename.pd
    }
    # test again after downcasing and maybe adding a ".pd" on the end
    if {$filename ne $oldfilename && [file exists $filename]} {
        set answer [tk_messageBox -type okcancel -icon question -default cancel\
                        -message [_ "\"$filename\" already exists. Do you want to replace it?"]]
        if {$answer eq "cancel"} return; # they clicked cancel
    }
    set dirname [file dirname $filename]
    set basename [file tail $filename]
    pdsend "$mytoplevel savetofile [enquote_path $basename] [enquote_path \
         $dirname] $destroyflag"
    set ::filenewdir $dirname
    # add to recentfiles
    ::pd_guiprefs::update_recentfiles $filename
}

##### ask user Save? Discard? Cancel?, and if so, send a message on to Pd ######
proc ::pdtk_canvas::pdtk_canvas_menuclose {mytoplevel reply_to_pd} {
    raise $mytoplevel
    set filename [lindex [array get ::pdtk_canvas::::window_fullname $mytoplevel] 1]
    set message [format {Do you want to save the changes you made in "%s"?} $filename]
    set answer [tk_messageBox -message $message -type yesnocancel -default "yes" \
                    -parent $mytoplevel -icon question]
    switch -- $answer {
        yes {pdsend "$mytoplevel menusave 1"}
        no {pdsend $reply_to_pd}
        cancel {}
    }
}

#------------------------------------------------------------------------------#
# mouse usage

# TODO put these procs into the pdtk_canvas namespace
proc pdtk_canvas_motion {tkcanvas x y mods} {
    set mytoplevel [winfo toplevel $tkcanvas]
    pdsend "$mytoplevel motion [$tkcanvas canvasx $x] [$tkcanvas canvasy $y] $mods"
}

proc pdtk_canvas_mouse {tkcanvas x y b f} {
    set mytoplevel [winfo toplevel $tkcanvas]
    pdsend "$mytoplevel mouse [$tkcanvas canvasx $x] [$tkcanvas canvasy $y] $b $f"
}

proc pdtk_canvas_mouseup {tkcanvas x y b {f 0}} {
    set mytoplevel [winfo toplevel $tkcanvas]
    pdsend "$mytoplevel mouseup [$tkcanvas canvasx $x] [$tkcanvas canvasy $y] $b $f"
}

proc pdtk_canvas_rightclick {tkcanvas x y b} {
    set mytoplevel [winfo toplevel $tkcanvas]
    pdsend "$mytoplevel mouse [$tkcanvas canvasx $x] [$tkcanvas canvasy $y] $b 8"
}

# on X11, button 2 pastes from X11 clipboard, so simulate normal paste actions
proc pdtk_canvas_clickpaste {tkcanvas x y b} {
    pdtk_canvas_mouse $tkcanvas $x $y $b 0
    pdtk_canvas_mouseup $tkcanvas $x $y $b 0
    if { [catch {set pdtk_pastebuffer [selection get]}] } {
        # no selection... do nothing
    } else {
        for {set i 0} {$i < [string length $pdtk_pastebuffer]} {incr i 1} {
            set cha [string index $pdtk_pastebuffer $i]
            scan $cha %c keynum
            pdsend "[winfo toplevel $tkcanvas] key 1 $keynum 0"
        }
    }
}

#------------------------------------------------------------------------------#
# canvas popup menu

# since there is one popup that is used for all canvas windows, the menu
# -commands use {} quotes so that $::focused_window is interpreted when the
# menu item is called, not when the command is mapped to the menu item.  This
# is the same as the menubar in pd_menus.tcl but the opposite of the 'bind'
# commands in pd_bindings.tcl
proc ::pdtk_canvas::create_popup {} {
    if { ! [winfo exists .popup]} {
        # the popup menu for the canvas
        menu .popup -tearoff false
        .popup add command -label [_ "Properties"] \
            -command {::pdtk_canvas::done_popup $::focused_window 0}
        .popup add command -label [_ "Open"]       \
            -command {::pdtk_canvas::done_popup $::focused_window 1}
        .popup add command -label [_ "Help"]       \
            -command {::pdtk_canvas::done_popup $::focused_window 2}
    }
}

proc ::pdtk_canvas::done_popup {mytoplevel action} {
    pdsend "$mytoplevel done-popup $action $::popup_xcanvas $::popup_ycanvas"
}

proc ::pdtk_canvas::pdtk_canvas_popup {mytoplevel xcanvas ycanvas hasproperties hasopen} {
    set ::popup_xcanvas $xcanvas
    set ::popup_ycanvas $ycanvas
    if {$hasproperties} {
        .popup entryconfigure [_ "Properties"] -state normal
    } else {
        .popup entryconfigure [_ "Properties"] -state disabled
    }
    if {$hasopen} {
        .popup entryconfigure [_ "Open"] -state normal
    } else {
        .popup entryconfigure [_ "Open"] -state disabled
    }
    set tkcanvas [tkcanvas_name $mytoplevel]
    set scrollregion [$tkcanvas cget -scrollregion]
    # get the canvas location that is currently the top left corner in the window
    set left_xview_pix [expr [lindex [$tkcanvas xview] 0] * [lindex $scrollregion 2]]
    set top_yview_pix [expr [lindex [$tkcanvas yview] 0] * [lindex $scrollregion 3]]
    # take the mouse clicks in canvas coords, add the root of the canvas
    # window, and subtract the area that is obscured by scrolling
    set xpopup [expr int($xcanvas + [winfo rootx $tkcanvas] - $left_xview_pix)]
    set ypopup [expr int($ycanvas + [winfo rooty $tkcanvas] - $top_yview_pix)]
    tk_popup .popup $xpopup $ypopup 0
}

if {[tk windowingsystem] eq "aqua" } {
    # I don't know how to move the mouse on OSX, so skip it
    proc ::pdtk_canvas::setmouse {tkcanvas x y} { }
} else {
    proc ::pdtk_canvas::setmouse {tkcanvas x y} {
        # set the mouse to the given position
        # (same coordinate system as reported by pdtk_canvas_motion)
        event generate $tkcanvas <Motion> -warp 1 -x $x -y $y
    }
}

#------------------------------------------------------------------------------#
# procs for when file loading starts/finishes

proc ::pdtk_canvas::started_loading_file {patchname} {
    ::pdwindow::busygrab
}

# things to run when a patch is finished loading.  This is called when
# the OS sends the "Map" event for this window.
proc ::pdtk_canvas::finished_loading_file {mytoplevel} {
    # ::pdwindow::busyrelease is in pdtk_canvas_new so that the grab
    # is released before the new toplevel window gets created.
    # Otherwise the grab blocks the new window from getting the
    # FocusIn event on creation.

    # set editmode to make sure the menu item is in the right state
    pdtk_canvas_editmode $mytoplevel $::editmode($mytoplevel)
    set ::loaded($mytoplevel) 1
    # send the virtual events now that everything is loaded
    event generate $mytoplevel <<Loaded>>
}

#------------------------------------------------------------------------------#
# procs for canvas events

# check or uncheck the "edit" menu item
proc ::pdtk_canvas::pdtk_canvas_editmode {mytoplevel state} {
    set ::editmode_button $state
    set ::editmode($mytoplevel) $state
    event generate $mytoplevel <<EditMode>>
}

# message from Pd to update the currently available undo/redo action
proc pdtk_undomenu {mytoplevel undoaction redoaction} {
    set ::undo_actions($mytoplevel) $undoaction
    set ::redo_actions($mytoplevel) $redoaction
    if {$mytoplevel ne "nobody"} {
        ::pd_menus::update_undo_on_menu $mytoplevel $undoaction $redoaction
    }
}

# This proc configures the scrollbars whenever anything relevant has
# been updated.  It should always receive a tkcanvas, which is then
# used to generate the mytoplevel, needed to address the scrollbars.
proc ::pdtk_canvas::pdtk_canvas_getscroll {tkcanvas} {
    if {! [winfo exists $tkcanvas]} {
        return
    }
    set mytoplevel [winfo toplevel $tkcanvas]
    set height [winfo height $tkcanvas]
    set width [winfo width $tkcanvas]

    set bbox [$tkcanvas bbox all]
    if {$bbox eq "" || [llength $bbox] != 4} {return}
    set xupperleft [lindex $bbox 0]
    set yupperleft [lindex $bbox 1]
    if {$xupperleft > 0} {set xupperleft 0}
    if {$yupperleft > 0} {set yupperleft 0}
    set xlowerright [lindex $bbox 2]
    set ylowerright [lindex $bbox 3]
    if {$xlowerright < $width} {set xlowerright $width}
    if {$ylowerright < $height} {set ylowerright $height}
    set scrollregion [concat $xupperleft $yupperleft $xlowerright $ylowerright]
    $tkcanvas configure -scrollregion $scrollregion
    # X scrollbar
    if {[lindex [$tkcanvas xview] 0] == 0.0 && [lindex [$tkcanvas xview] 1] == 1.0} {
        set ::xscrollable($tkcanvas) 0
        pack forget $mytoplevel.xscroll
    } else {
        set ::xscrollable($tkcanvas) 1
        pack $mytoplevel.xscroll -side bottom -fill x -before $tkcanvas
    }
    # Y scrollbar, it gets touchy at the limit, so say > 0.995
    if {[lindex [$tkcanvas yview] 0] == 0.0 && [lindex [$tkcanvas yview] 1] > 0.995} {
        set ::yscrollable($tkcanvas) 0
        pack forget $mytoplevel.yscroll
    } else {
        set ::yscrollable($tkcanvas) 1
        pack $mytoplevel.yscroll -side right -fill y -before $tkcanvas
    }
}

proc ::pdtk_canvas::scroll {tkcanvas axis amount} {
    if {$axis eq "x" && $::xscrollable($tkcanvas) == 1} {
        $tkcanvas xview scroll [expr {- ($amount)}] units
    }
    if {$axis eq "y" && $::yscrollable($tkcanvas) == 1} {
        $tkcanvas yview scroll [expr {- ($amount)}] units
    }
}

#------------------------------------------------------------------------------#
# get patch window child/parent relationships

# add a child window ID to the list of children, if it isn't already there
proc ::pdtk_canvas::addchild {mytoplevel child} {
    # if either ::childwindows($mytoplevel) does not exist, or $child does not
    # exist inside of the ::childwindows($mytoplevel list
    if { [lsearch -exact [array names ::childwindows $mytoplevel]] == -1 \
             || [lsearch -exact $::childwindows($mytoplevel) $child] == -1} {
        set ::childwindows($mytoplevel) [lappend ::childwindows($mytoplevel) $child]
    }
}

# receive a list of all my parent windows from 'pd'
proc ::pdtk_canvas::pdtk_canvas_setparents {mytoplevel args} {
    set ::parentwindows($mytoplevel) $args
    foreach parent $args {
        addchild $parent $mytoplevel
    }
}

# receive information for setting the info in the title bar of the window
proc ::pdtk_canvas::pdtk_canvas_reflecttitle {mytoplevel \
                                              path name arguments dirty} {
    set name [::pdtk_canvas::cleanname "$name"]
    set ::windowname($mytoplevel) $name
    set ::pdtk_canvas::::window_fullname($mytoplevel) "$path/$name"
    if {$::windowingsystem eq "aqua"} {
        wm attributes $mytoplevel -modified $dirty
        if {[file exists "$path/$name"]} {
            # for some reason -titlepath can still fail so just catch it
            if [catch {wm attributes $mytoplevel -titlepath "$path/$name"}] {
                wm title $mytoplevel "$path/$name"
            }
        }
        wm title $mytoplevel "$name$arguments"
    } else {
        if {$dirty} {set dirtychar "*"} else {set dirtychar " "}
        wm title $mytoplevel "$name$dirtychar$arguments - $path"
    }
}

<<<<<<< HEAD
#------------------------------------------------------------------------------#
# utils

# provide a clean filename to avoid saving files with the untitled name prefix
proc ::pdtk_canvas::cleanname {name} {
    variable untitled_name
    variable untitled_len
    if {[string compare -length $untitled_len "$name" "$untitled_name"] == 0} {
        # replace untitled prefix with a display name
        # TODO localize "Untitled" & make sure translations do not contain spaces
        return [string replace "$name" 0 [expr $untitled_len - 1] "Untitled"]
    }
    return $name
=======
proc ::pdtk_canvas::cords_to_foreground {mytoplevel {state 1}} {
    set col black
    if { $state == 0 } {
        set col lightgrey
    }
    foreach id [$mytoplevel find withtag {cord && !selected}] {
        # don't apply backgrouding on selected (blue) lines
        if { [lindex [$mytoplevel itemconfigure $id -fill] 4 ] ne "blue" } {
            $mytoplevel itemconfigure $id -fill $col
        }
    }
>>>>>>> 1036a817
}<|MERGE_RESOLUTION|>--- conflicted
+++ resolved
@@ -434,7 +434,6 @@
     }
 }
 
-<<<<<<< HEAD
 #------------------------------------------------------------------------------#
 # utils
 
@@ -448,7 +447,8 @@
         return [string replace "$name" 0 [expr $untitled_len - 1] "Untitled"]
     }
     return $name
-=======
+}
+
 proc ::pdtk_canvas::cords_to_foreground {mytoplevel {state 1}} {
     set col black
     if { $state == 0 } {
@@ -460,5 +460,4 @@
             $mytoplevel itemconfigure $id -fill $col
         }
     }
->>>>>>> 1036a817
 }